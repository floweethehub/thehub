/*
 * This file is part of the Flowee project
 * Copyright (C) 2018 Tom Zander <tomz@freedommail.ch>
 *
 * This program is free software: you can redistribute it and/or modify
 * it under the terms of the GNU General Public License as published by
 * the Free Software Foundation, either version 3 of the License, or
 * (at your option) any later version.
 *
 * This program is distributed in the hope that it will be useful,
 * but WITHOUT ANY WARRANTY; without even the implied warranty of
 * MERCHANTABILITY or FITNESS FOR A PARTICULAR PURPOSE.  See the
 * GNU General Public License for more details.
 *
 * You should have received a copy of the GNU General Public License
 * along with this program.  If not, see <http://www.gnu.org/licenses/>.
 */
#include "test_utxo.h"
#include <server/chainparams.h>

#include <WorkerThreads.h>
#include <util.h>

void TestUtxo::init()
{
<<<<<<< HEAD
public:
    BasicFixture() { setup(); }
    ~BasicFixture() { teardown(); }
    void setup() {
        // in 1.61 this only gets called from constructor, in 1.67 this gets called twice.
        m_testPath = GetTempPath() / strprintf("test_flowee_%lu", (unsigned long)GetTime());
        boost::filesystem::remove_all(m_testPath);
    }
    void teardown() {
        boost::filesystem::remove_all(m_testPath);
    }
    void insertTransactions(UnspentOutputDatabase &db, int number) {
        for (int i = 0; i < number; ++i) {
            char buf[67];
            sprintf(buf, templateTxId, i);
            uint256 txid = uint256S(buf);
            db.insert(txid, 0, 100+i, 6000+i);
            db.insert(txid, 1, 100+i, 6000+i);
=======
    m_testPath = GetTempPath() / strprintf("test_flowee_%lu", (unsigned long)GetTime());
    boost::filesystem::remove_all(m_testPath);
}
>>>>>>> 62bab30e

void TestUtxo::cleanup()
{
    boost::filesystem::remove_all(m_testPath);
}

void TestUtxo::insertTransactions(UnspentOutputDatabase &db, int number)
{
    for (int i = 0; i < number; ++i) {
        char buf[67];
        sprintf(buf, templateTxId, i);
        uint256 txid = uint256S(buf);
        db.insert(txid, 0, 6000+i, 100+i);
        db.insert(txid, 1, 6000+i, 100+i);

        UnspentOutput uo = db.find(txid, 0);
        QCOMPARE(uo.offsetInBlock(), 6000 + i);
        QCOMPARE(uo.blockHeight(), 100 + i);
    }
}

uint256 TestUtxo::insertedTxId(int index)
{
    char buf[67];
    sprintf(buf, templateTxId, index);
    return uint256S(buf);
}


void TestUtxo::basic()
{
    boost::asio::io_service ioService;
    UnspentOutputDatabase db(ioService, m_testPath);
    uint256 txid = uint256S("0xb4749f017444b051c44dfd2720e88f314ff94f3dd6d56d40ef65854fcd7fff6b");
    db.insert(txid, 0, 100, 6000);
    UnspentOutput uo = db.find(txid, 0);
    QCOMPARE(uo.offsetInBlock(), 6000);
    QCOMPARE(uo.blockHeight(), 100);

<<<<<<< HEAD
    SpentOutput rmData = db.remove(txid, 0);
    BOOST_CHECK(rmData.isValid());
    BOOST_CHECK_EQUAL(rmData.blockHeight, 100);
    BOOST_CHECK_EQUAL(rmData.offsetInBlock, 6000);
=======
    bool success = db.remove(txid, 0);
    QVERIFY(success);
>>>>>>> 62bab30e

    UnspentOutput uo2 = db.find(txid, 0);
    QCOMPARE(uo2.blockHeight(), 0);

<<<<<<< HEAD
    rmData = db.remove(txid, 0);
    BOOST_CHECK_EQUAL(rmData.isValid(), false);
    BOOST_CHECK(rmData.blockHeight <= 0);
=======
    bool removed = db.remove(txid, 0);
    QCOMPARE(removed, false);
>>>>>>> 62bab30e
}

// test if we can keep multiple entries separate
void TestUtxo::multiple()
{
    boost::asio::io_service ioService;
    UnspentOutputDatabase db(ioService, m_testPath);

    insertTransactions(db, 100);
    const uint256 remove1 = insertedTxId(20);
    const uint256 remove2 = insertedTxId(89);
<<<<<<< HEAD
    SpentOutput rmData = db.remove(remove1, 0);
    BOOST_CHECK(rmData.isValid());
    BOOST_CHECK_EQUAL(rmData.blockHeight, 120);
    BOOST_CHECK_EQUAL(rmData.offsetInBlock, 6020);
=======
    bool success = db.remove(remove1, 0);
    QVERIFY(success);
>>>>>>> 62bab30e

    UnspentOutput find1 = db.find(remove1, 0);
    QCOMPARE(find1.blockHeight(), 0); // we just removed it
    UnspentOutput find2 = db.find(remove1, 1);
    QCOMPARE(find2.blockHeight(), 120); // this should not be removed

    UnspentOutput find3 = db.find(remove2, 0);
    QCOMPARE(find3.blockHeight(), 189);
    UnspentOutput find4 = db.find(remove2, 1);
    QCOMPARE(find4.blockHeight(), 189); // its here now

<<<<<<< HEAD
    rmData = db.remove(remove2, 1);
    BOOST_CHECK(rmData.isValid());
    BOOST_CHECK_EQUAL(rmData.blockHeight, 189);
    BOOST_CHECK_EQUAL(rmData.offsetInBlock, 6089);
=======
    success = db.remove(remove2, 1);
    QVERIFY(success);
>>>>>>> 62bab30e

    UnspentOutput find5 = db.find(remove2, 0);
    QCOMPARE(find5.blockHeight(), 189);
    UnspentOutput find6 = db.find(remove2, 1);
    QCOMPARE(find6.blockHeight(), 0); // poof.

}

// test if we can keep entries between restarts
void TestUtxo::restart()
{
    WorkerThreads workers;
    { // scope for DB
        UnspentOutputDatabase db(workers.ioService(), m_testPath);
        insertTransactions(db, 50);
        db.blockFinished(1, uint256()); // commmit
    }

    logDebug() << "Step 2";
    { // scope for DB
        UnspentOutputDatabase db(workers.ioService(), m_testPath);

        for (int i = 0; i < 50; ++i) {
            // logDebug() << "select" << i;
            uint256 txid = insertedTxId(i);
            UnspentOutput uo = db.find(txid, 0);
            QCOMPARE(uo.blockHeight(), 100 + i);
            QCOMPARE(uo.offsetInBlock(), 6000 + i);

            UnspentOutput uo2 = db.find(txid, 1);
            QCOMPARE(uo2.blockHeight(), 100 + i);
            QCOMPARE(uo2.offsetInBlock(), 6000 + i);
        }
    }
}

<<<<<<< HEAD
BOOST_AUTO_TEST_CASE(commit)
{
    /*
     * delete is by far the most complex usecase.
     * I should test;
     *   1) delete a leaf from an on-disk bucket that only contains the one item
     *   2) delete a leaf from an on-disk bucket where there are more leafs
     *   3) delete a leaf from an in-memory bucket where there are more leafs
     *   4) delete a leaf from an in-memory bucket where its the last leaf
     *
     * Also I should create a new leaf
     *   5) in an existing bucket
     *   6) in a new bucket
     */
    boost::asio::io_service ioService;
    uint256 txid;
    {   // usecase 3
        UnspentOutputDatabase db(ioService, m_testPath);
        insertTransactions(db, 100);
        db.blockFinished(1, uint256()); // this is a 'commit'

        txid = insertedTxId(99);
        SpentOutput rmData = db.remove(txid, 0);
        BOOST_CHECK(rmData.isValid());
    }

    {   // usecase 2
        UnspentOutputDatabase db(ioService, m_testPath);
        // after a restart, the not committed tx is again there.
        SpentOutput rmData = db.remove(txid, 0);
        BOOST_CHECK(rmData.isValid());
    }

    {   // usecase 2 && 2
        UnspentOutputDatabase db(ioService, m_testPath);
        // after a restart, the not committed tx is again there.
        SpentOutput rmData = db.remove(txid, 0);
        BOOST_CHECK(rmData.isValid());

        db.rollback();
        rmData = db.remove(txid, 0); // it reappeared
        BOOST_CHECK(rmData.isValid());

        db.blockFinished(2, uint256()); // commit

        rmData = db.remove(txid, 0);
        BOOST_CHECK(!rmData.isValid());
    }

    {
        UnspentOutputDatabase db(ioService, m_testPath);
        // the commit made the removed tx actually go away.
        SpentOutput rmData = db.remove(txid, 0);
        BOOST_CHECK(!rmData.isValid());
    }

    // because the helper method insertTransactions generates transactions
    // that all land in the same bucket I need to create a new one to test buckets with only one tx.
    const char *txid2 = "0x1a3454117444b051c44dfd2720e88f314ff94f3dd6d56d40ef65854fcd7fff6b";

    {
        UnspentOutputDatabase db(ioService, m_testPath);
        db.insert(uint256S(txid2), 0, 200, 2000);
        SpentOutput rmData = db.remove(uint256S(txid2), 0);
        BOOST_CHECK(rmData.isValid()); // delete should be Ok
    }

    {
        UnspentOutputDatabase db(ioService, m_testPath);
        // test usecase 5
        SpentOutput rmData = db.remove(uint256S(txid2), 0);
        BOOST_CHECK(!rmData.isValid()); // it was never committed

        // test usecase 1
        db.insert(uint256S(txid2), 0, 200, 2000);
        db.blockFinished(3, uint256());
    }
    {
        // continue to test usecase 1
        UnspentOutputDatabase db(ioService, m_testPath);
        SpentOutput rmData = db.remove(uint256S(txid2), 0);
        BOOST_CHECK(rmData.isValid());
    }
    {
        // continue to test usecase 1
        UnspentOutputDatabase db(ioService, m_testPath);
        SpentOutput rmData = db.remove(uint256S(txid2), 0);
        BOOST_CHECK(rmData.isValid()); // it came back!
    }

    const char *txid3 = "0x4a3454117444b051c44dfd2720e88f314ff94f3dd6d56d40ef65854fcd7fff6b";
    // usecase 6
    {
        UnspentOutputDatabase db(ioService, m_testPath);
        db.insert(txid3, 2, 300, 1000);
    }
    {
        UnspentOutputDatabase db(ioService, m_testPath);
        UnspentOutput uo = db.find(uint256S(txid3), 2);
        BOOST_CHECK(!uo.isValid()); // it was never committed
    }

    // test usecase 5
    char buf[67];
    sprintf(buf, templateTxId, 200);
    uint256 txid4 = uint256S(buf);
    {
        UnspentOutputDatabase db(ioService, m_testPath);
        db.insert(txid4, 5, 40, 40);
    }
    {
        UnspentOutputDatabase db(ioService, m_testPath);
        BOOST_CHECK(!db.find(txid4, 5).isValid());
    }
    // now separate the saving of the bucket and the leafs.
    {
        UnspentOutputDatabase db(ioService, m_testPath);
        db.insert(txid4, 6, 40, 40);
        db.blockFinished(4, uint256());
        db.insert(txid4, 7, 40, 40);
    }
    {
        UnspentOutputDatabase db(ioService, m_testPath);
        BOOST_CHECK(!db.find(txid4, 5).isValid());
        BOOST_CHECK(db.find(txid4, 6).isValid());
        BOOST_CHECK(!db.find(txid4, 7).isValid());
    }
}

BOOST_AUTO_TEST_SUITE_END()
=======
QTEST_MAIN(TestUtxo)
>>>>>>> 62bab30e
<|MERGE_RESOLUTION|>--- conflicted
+++ resolved
@@ -23,30 +23,9 @@
 
 void TestUtxo::init()
 {
-<<<<<<< HEAD
-public:
-    BasicFixture() { setup(); }
-    ~BasicFixture() { teardown(); }
-    void setup() {
-        // in 1.61 this only gets called from constructor, in 1.67 this gets called twice.
-        m_testPath = GetTempPath() / strprintf("test_flowee_%lu", (unsigned long)GetTime());
-        boost::filesystem::remove_all(m_testPath);
-    }
-    void teardown() {
-        boost::filesystem::remove_all(m_testPath);
-    }
-    void insertTransactions(UnspentOutputDatabase &db, int number) {
-        for (int i = 0; i < number; ++i) {
-            char buf[67];
-            sprintf(buf, templateTxId, i);
-            uint256 txid = uint256S(buf);
-            db.insert(txid, 0, 100+i, 6000+i);
-            db.insert(txid, 1, 100+i, 6000+i);
-=======
     m_testPath = GetTempPath() / strprintf("test_flowee_%lu", (unsigned long)GetTime());
     boost::filesystem::remove_all(m_testPath);
 }
->>>>>>> 62bab30e
 
 void TestUtxo::cleanup()
 {
@@ -59,8 +38,8 @@
         char buf[67];
         sprintf(buf, templateTxId, i);
         uint256 txid = uint256S(buf);
-        db.insert(txid, 0, 6000+i, 100+i);
-        db.insert(txid, 1, 6000+i, 100+i);
+        db.insert(txid, 0, 100+i, 6000+i);
+        db.insert(txid, 1, 100+i, 6000+i);
 
         UnspentOutput uo = db.find(txid, 0);
         QCOMPARE(uo.offsetInBlock(), 6000 + i);
@@ -86,27 +65,17 @@
     QCOMPARE(uo.offsetInBlock(), 6000);
     QCOMPARE(uo.blockHeight(), 100);
 
-<<<<<<< HEAD
     SpentOutput rmData = db.remove(txid, 0);
-    BOOST_CHECK(rmData.isValid());
-    BOOST_CHECK_EQUAL(rmData.blockHeight, 100);
-    BOOST_CHECK_EQUAL(rmData.offsetInBlock, 6000);
-=======
-    bool success = db.remove(txid, 0);
-    QVERIFY(success);
->>>>>>> 62bab30e
+    QVERIFY(rmData.isValid());
+    QCOMPARE(rmData.blockHeight, 100);
+    QCOMPARE(rmData.offsetInBlock, 6000);
 
     UnspentOutput uo2 = db.find(txid, 0);
     QCOMPARE(uo2.blockHeight(), 0);
 
-<<<<<<< HEAD
     rmData = db.remove(txid, 0);
-    BOOST_CHECK_EQUAL(rmData.isValid(), false);
-    BOOST_CHECK(rmData.blockHeight <= 0);
-=======
-    bool removed = db.remove(txid, 0);
-    QCOMPARE(removed, false);
->>>>>>> 62bab30e
+    QCOMPARE(rmData.isValid(), false);
+    QVERIFY(rmData.blockHeight <= 0);
 }
 
 // test if we can keep multiple entries separate
@@ -118,15 +87,10 @@
     insertTransactions(db, 100);
     const uint256 remove1 = insertedTxId(20);
     const uint256 remove2 = insertedTxId(89);
-<<<<<<< HEAD
     SpentOutput rmData = db.remove(remove1, 0);
-    BOOST_CHECK(rmData.isValid());
-    BOOST_CHECK_EQUAL(rmData.blockHeight, 120);
-    BOOST_CHECK_EQUAL(rmData.offsetInBlock, 6020);
-=======
-    bool success = db.remove(remove1, 0);
-    QVERIFY(success);
->>>>>>> 62bab30e
+    QVERIFY(rmData.isValid());
+    QCOMPARE(rmData.blockHeight, 120);
+    QCOMPARE(rmData.offsetInBlock, 6020);
 
     UnspentOutput find1 = db.find(remove1, 0);
     QCOMPARE(find1.blockHeight(), 0); // we just removed it
@@ -138,15 +102,10 @@
     UnspentOutput find4 = db.find(remove2, 1);
     QCOMPARE(find4.blockHeight(), 189); // its here now
 
-<<<<<<< HEAD
     rmData = db.remove(remove2, 1);
-    BOOST_CHECK(rmData.isValid());
-    BOOST_CHECK_EQUAL(rmData.blockHeight, 189);
-    BOOST_CHECK_EQUAL(rmData.offsetInBlock, 6089);
-=======
-    success = db.remove(remove2, 1);
-    QVERIFY(success);
->>>>>>> 62bab30e
+    QVERIFY(rmData.isValid());
+    QCOMPARE(rmData.blockHeight, 189);
+    QCOMPARE(rmData.offsetInBlock, 6089);
 
     UnspentOutput find5 = db.find(remove2, 0);
     QCOMPARE(find5.blockHeight(), 189);
@@ -183,8 +142,7 @@
     }
 }
 
-<<<<<<< HEAD
-BOOST_AUTO_TEST_CASE(commit)
+void TestUtxo::commit()
 {
     /*
      * delete is by far the most complex usecase.
@@ -207,37 +165,37 @@
 
         txid = insertedTxId(99);
         SpentOutput rmData = db.remove(txid, 0);
-        BOOST_CHECK(rmData.isValid());
+        QVERIFY(rmData.isValid());
     }
 
     {   // usecase 2
         UnspentOutputDatabase db(ioService, m_testPath);
         // after a restart, the not committed tx is again there.
         SpentOutput rmData = db.remove(txid, 0);
-        BOOST_CHECK(rmData.isValid());
+        QVERIFY(rmData.isValid());
     }
 
     {   // usecase 2 && 2
         UnspentOutputDatabase db(ioService, m_testPath);
         // after a restart, the not committed tx is again there.
         SpentOutput rmData = db.remove(txid, 0);
-        BOOST_CHECK(rmData.isValid());
+        QVERIFY(rmData.isValid());
 
         db.rollback();
         rmData = db.remove(txid, 0); // it reappeared
-        BOOST_CHECK(rmData.isValid());
+        QVERIFY(rmData.isValid());
 
         db.blockFinished(2, uint256()); // commit
 
         rmData = db.remove(txid, 0);
-        BOOST_CHECK(!rmData.isValid());
+        QVERIFY(!rmData.isValid());
     }
 
     {
         UnspentOutputDatabase db(ioService, m_testPath);
         // the commit made the removed tx actually go away.
         SpentOutput rmData = db.remove(txid, 0);
-        BOOST_CHECK(!rmData.isValid());
+        QVERIFY(!rmData.isValid());
     }
 
     // because the helper method insertTransactions generates transactions
@@ -248,14 +206,14 @@
         UnspentOutputDatabase db(ioService, m_testPath);
         db.insert(uint256S(txid2), 0, 200, 2000);
         SpentOutput rmData = db.remove(uint256S(txid2), 0);
-        BOOST_CHECK(rmData.isValid()); // delete should be Ok
+        QVERIFY(rmData.isValid()); // delete should be Ok
     }
 
     {
         UnspentOutputDatabase db(ioService, m_testPath);
         // test usecase 5
         SpentOutput rmData = db.remove(uint256S(txid2), 0);
-        BOOST_CHECK(!rmData.isValid()); // it was never committed
+        QVERIFY(!rmData.isValid()); // it was never committed
 
         // test usecase 1
         db.insert(uint256S(txid2), 0, 200, 2000);
@@ -265,13 +223,13 @@
         // continue to test usecase 1
         UnspentOutputDatabase db(ioService, m_testPath);
         SpentOutput rmData = db.remove(uint256S(txid2), 0);
-        BOOST_CHECK(rmData.isValid());
+        QVERIFY(rmData.isValid());
     }
     {
         // continue to test usecase 1
         UnspentOutputDatabase db(ioService, m_testPath);
         SpentOutput rmData = db.remove(uint256S(txid2), 0);
-        BOOST_CHECK(rmData.isValid()); // it came back!
+        QVERIFY(rmData.isValid()); // it came back!
     }
 
     const char *txid3 = "0x4a3454117444b051c44dfd2720e88f314ff94f3dd6d56d40ef65854fcd7fff6b";
@@ -283,7 +241,7 @@
     {
         UnspentOutputDatabase db(ioService, m_testPath);
         UnspentOutput uo = db.find(uint256S(txid3), 2);
-        BOOST_CHECK(!uo.isValid()); // it was never committed
+        QVERIFY(!uo.isValid()); // it was never committed
     }
 
     // test usecase 5
@@ -296,7 +254,7 @@
     }
     {
         UnspentOutputDatabase db(ioService, m_testPath);
-        BOOST_CHECK(!db.find(txid4, 5).isValid());
+        QVERIFY(!db.find(txid4, 5).isValid());
     }
     // now separate the saving of the bucket and the leafs.
     {
@@ -307,13 +265,10 @@
     }
     {
         UnspentOutputDatabase db(ioService, m_testPath);
-        BOOST_CHECK(!db.find(txid4, 5).isValid());
-        BOOST_CHECK(db.find(txid4, 6).isValid());
-        BOOST_CHECK(!db.find(txid4, 7).isValid());
-    }
-}
-
-BOOST_AUTO_TEST_SUITE_END()
-=======
-QTEST_MAIN(TestUtxo)
->>>>>>> 62bab30e
+        QVERIFY(!db.find(txid4, 5).isValid());
+        QVERIFY(db.find(txid4, 6).isValid());
+        QVERIFY(!db.find(txid4, 7).isValid());
+    }
+}
+
+QTEST_MAIN(TestUtxo)