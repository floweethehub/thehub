// Copyright (c) 2009-2010 Satoshi Nakamoto
// Copyright (c) 2009-2015 The Bitcoin Core developers
// Distributed under the MIT software license, see the accompanying
// file COPYING or http://www.opensource.org/licenses/mit-license.php.

#include "main.h"

#include "addrman.h"
#include "arith_uint256.h"
#include "chainparams.h"
#include "checkpoints.h"
#include "checkqueue.h"
#include "consensus/consensus.h"
#include "consensus/merkle.h"
#include "consensus/validation.h"
#include "hash.h"
#include "init.h"
#include "merkleblock.h"
#include "net.h"
#include "policy/policy.h"
#include "pow.h"
#include "primitives/block.h"
#include "primitives/transaction.h"
#include "script/script.h"
#include "script/sigcache.h"
#include "script/standard.h"
#include "thinblock.h"
#include "tinyformat.h"
#include "BlocksDB.h"
#include "txdb.h"
#include "txmempool.h"
#include "txorphancache.h"
#include "ui_interface.h"
#include "undo.h"
#include "util.h"
#include "utilmoneystr.h"
#include "utilstrencodings.h"
#include "validationinterface.h"
#include "versionbits.h"

#include <sstream>
#include <algorithm>
#include <boost/algorithm/string/replace.hpp>
#include <boost/atomic.hpp>
#include <boost/filesystem.hpp>
#include <boost/filesystem/fstream.hpp>
#include <boost/math/distributions/poisson.hpp>
#include <boost/thread.hpp>

using namespace std;

#if defined(NDEBUG)
# error "Bitcoin cannot be compiled without assertions."
#endif

/**
 * Global state
 */

CCriticalSection cs_main;

BlockMap mapBlockIndex;
CChain chainActive;
CBlockIndex *pindexBestHeader = NULL;
int64_t nTimeBestReceived = 0;
CWaitableCriticalSection csBestBlock;
CConditionVariable cvBlockChange;
int nScriptCheckThreads = 0;
bool fImporting = false;
bool fTxIndex = false;
bool fHavePruned = false;
bool fPruneMode = false;
bool fIsBareMultisigStd = DEFAULT_PERMIT_BAREMULTISIG;
bool fRequireStandard = true;
unsigned int nBytesPerSigOp = DEFAULT_BYTES_PER_SIGOP;
bool fCheckBlockIndex = false;
bool fCheckpointsEnabled = DEFAULT_CHECKPOINTS_ENABLED;
size_t nCoinCacheUsage = 5000 * 300;
uint64_t nPruneTarget = 0;

/** Fees smaller than this (in satoshi) are considered zero fee (for relaying, mining and transaction creation) */
CFeeRate minRelayTxFee = CFeeRate(DEFAULT_MIN_RELAY_TX_FEE);

CTxMemPool mempool(::minRelayTxFee);

/**
 * Returns true if there are nRequired or more blocks of minVersion or above
 * in the last Consensus::Params::nMajorityWindow blocks, starting at pstart and going backwards.
 */
static bool IsSuperMajority(int minVersion, const CBlockIndex* pstart, unsigned nRequired, const Consensus::Params& consensusParams);
static void CheckBlockIndex(const Consensus::Params& consensusParams);

const string strMessageMagic = "Bitcoin Signed Message:\n";

// Internal stuff
namespace {

    struct CBlockIndexWorkComparator
    {
        bool operator()(CBlockIndex *pa, CBlockIndex *pb) const {
            // First sort by most total work, ...
            if (pa->nChainWork > pb->nChainWork) return false;
            if (pa->nChainWork < pb->nChainWork) return true;

            // ... then by earliest time received, ...
            if (pa->nSequenceId < pb->nSequenceId) return false;
            if (pa->nSequenceId > pb->nSequenceId) return true;

            // Use pointer address as tie breaker (should only happen with blocks
            // loaded from disk, as those all have id 0).
            if (pa < pb) return false;
            if (pa > pb) return true;

            // Identical blocks.
            return false;
        }
    };

    CBlockIndex *pindexBestInvalid;

    /**
     * The set of all CBlockIndex entries with BLOCK_VALID_TRANSACTIONS (for itself and all ancestors) and
     * as good as our current tip or better. Entries may be failed, though, and pruning nodes may be
     * missing the data for the block.
     */
    set<CBlockIndex*, CBlockIndexWorkComparator> setBlockIndexCandidates;
    /** Number of nodes with fSyncStarted. */
    int nSyncStarted = 0;
    /** All pairs A->B, where A (or one of its ancestors) misses transactions, but B has transactions.
     * Pruned nodes may have entries where B is missing data.
     */
    multimap<CBlockIndex*, CBlockIndex*> mapBlocksUnlinked;

    CCriticalSection cs_LastBlockFile;
    std::vector<CBlockFileInfo> vinfoBlockFile;
    int nLastBlockFile = 0;
    /** Global flag to indicate we should check to see if there are
     *  block/undo files that should be deleted.  Set on startup
     *  or if we allocate more file space when we're in prune mode
     */
    bool fCheckForPruning = false;

    /**
     * Every received block is assigned a unique and increasing identifier, so we
     * know which one to give priority in case of a fork.
     */
    CCriticalSection cs_nBlockSequenceId;
    /** Blocks loaded from disk are assigned id 0, so start the counter at 1. */
    uint32_t nBlockSequenceId = 1;

    /**
     * Sources of received blocks, saved to be able to send them reject
     * messages or ban them when processing happens afterwards. Protected by
     * cs_main.
     */
    map<uint256, NodeId> mapBlockSource;

    /**
     * Filter for transactions that were recently rejected by
     * AcceptToMemoryPool. These are not rerequested until the chain tip
     * changes, at which point the entire filter is reset. Protected by
     * cs_main.
     *
     * Without this filter we'd be re-requesting txs from each of our peers,
     * increasing bandwidth consumption considerably. For instance, with 100
     * peers, half of which relay a tx we don't accept, that might be a 50x
     * bandwidth increase. A flooding attacker attempting to roll-over the
     * filter using minimum-sized, 60byte, transactions might manage to send
     * 1000/sec if we have fast peers, so we pick 120,000 to give our peers a
     * two minute window to send invs to us.
     *
     * Decreasing the false positive rate is fairly cheap, so we pick one in a
     * million to make it highly unlikely for users to have issues with this
     * filter.
     *
     * Memory used: 1.7MB
     */
    boost::scoped_ptr<CRollingBloomFilter> recentRejects;
    uint256 hashRecentRejectsChainTip;

    /** Blocks that are in flight, and that are in the queue to be downloaded. Protected by cs_main. */
    struct QueuedBlock {
        uint256 hash;
        CBlockIndex* pindex;     //!< Optional.
        bool fValidatedHeaders;  //!< Whether this block has validated headers at the time of request.
    };
    map<uint256, pair<NodeId, list<QueuedBlock>::iterator> > mapBlocksInFlight;

    /** Number of preferable block download peers. */
    int nPreferredDownload = 0;

    /** Dirty block index entries. */
    set<CBlockIndex*> setDirtyBlockIndex;

    /** Dirty block file entries. */
    set<int> setDirtyFileInfo;

    /** Number of peers from which we're downloading blocks. */
    int nPeersWithValidatedDownloads = 0;
} // anon namespace

//////////////////////////////////////////////////////////////////////////////
//
// Registration of network node signals.
//

namespace {

struct CBlockReject {
    unsigned char chRejectCode;
    string strRejectReason;
    uint256 hashBlock;
};

/**
 * Maintain validation-specific state about nodes, protected by cs_main, instead
 * by CNode's own locks. This simplifies asynchronous operation, where
 * processing of incoming data is done after the ProcessMessage call returns,
 * and we're no longer holding the node's locks.
 */
struct CNodeState {
    //! The peer's address
    CService address;
    //! Whether we have a fully established connection.
    bool fCurrentlyConnected;
    //! Accumulated misbehaviour score for this peer.
    int nMisbehavior;
    //! Whether this peer should be disconnected and banned (unless whitelisted).
    bool fShouldBan;
    //! String name of this peer (debugging/logging purposes).
    std::string name;
    //! List of asynchronously-determined block rejections to notify this peer about.
    std::vector<CBlockReject> rejects;
    //! The best known block we know this peer has announced.
    CBlockIndex *pindexBestKnownBlock;
    //! The hash of the last unknown block this peer has announced.
    uint256 hashLastUnknownBlock;
    //! The last full block we both have.
    CBlockIndex *pindexLastCommonBlock;
    //! The best header we have sent our peer.
    CBlockIndex *pindexBestHeaderSent;
    //! Whether we've started headers synchronization with this peer.
    bool fSyncStarted;
    //! Since when we're stalling block download progress (in microseconds), or 0.
    int64_t nStallingSince;
    list<QueuedBlock> vBlocksInFlight;
    //! When the first entry in vBlocksInFlight started downloading. Don't care when vBlocksInFlight is empty.
    int64_t nDownloadingSince;
    int nBlocksInFlight;
    int nBlocksInFlightValidHeaders;
    //! Whether we consider this a preferred download peer.
    bool fPreferredDownload;
    //! Whether this peer wants invs or headers (when possible) for block announcements.
    bool fPreferHeaders;

    CNodeState() {
        fCurrentlyConnected = false;
        nMisbehavior = 0;
        fShouldBan = false;
        pindexBestKnownBlock = NULL;
        hashLastUnknownBlock.SetNull();
        pindexLastCommonBlock = NULL;
        pindexBestHeaderSent = NULL;
        fSyncStarted = false;
        nStallingSince = 0;
        nDownloadingSince = 0;
        nBlocksInFlight = 0;
        nBlocksInFlightValidHeaders = 0;
        fPreferredDownload = false;
        fPreferHeaders = false;
    }
};

/** Map maintaining per-node state. Requires cs_main. */
map<NodeId, CNodeState> mapNodeState;

// Requires cs_main.
CNodeState *State(NodeId pnode) {
    map<NodeId, CNodeState>::iterator it = mapNodeState.find(pnode);
    if (it == mapNodeState.end())
        return NULL;
    return &it->second;
}

int GetHeight()
{
    LOCK(cs_main);
    return chainActive.Height();
}

void UpdatePreferredDownload(CNode* node, CNodeState* state)
{
    nPreferredDownload -= state->fPreferredDownload;

    // Whether this node should be marked as a preferred download node.
    state->fPreferredDownload = (!node->fInbound || node->fWhitelisted) && !node->fOneShot && !node->fClient;

    nPreferredDownload += state->fPreferredDownload;
}

void InitializeNode(NodeId nodeid, const CNode *pnode) {
    LOCK(cs_main);
    CNodeState &state = mapNodeState.insert(std::make_pair(nodeid, CNodeState())).first->second;
    state.name = pnode->addrName;
    state.address = pnode->addr;
}

void FinalizeNode(NodeId nodeid) {
    LOCK(cs_main);
    CNodeState *state = State(nodeid);
    assert(state);

    if (state->fSyncStarted)
        nSyncStarted--;

    if (state->nMisbehavior == 0 && state->fCurrentlyConnected) {
        AddressCurrentlyConnected(state->address);
    }

    BOOST_FOREACH(const QueuedBlock& entry, state->vBlocksInFlight) {
        mapBlocksInFlight.erase(entry.hash);
    }
    nPreferredDownload -= state->fPreferredDownload;
    nPeersWithValidatedDownloads -= (state->nBlocksInFlightValidHeaders != 0);
    assert(nPeersWithValidatedDownloads >= 0);

    mapNodeState.erase(nodeid);

    if (mapNodeState.empty()) {
        // Do a consistency check after the last peer is removed.
        assert(mapBlocksInFlight.empty());
        assert(nPreferredDownload == 0);
        assert(nPeersWithValidatedDownloads == 0);
    }
}

// Requires cs_main.
// Returns a bool indicating whether we requested this block.
bool MarkBlockAsReceived(const uint256& hash) {
    map<uint256, pair<NodeId, list<QueuedBlock>::iterator> >::iterator itInFlight = mapBlocksInFlight.find(hash);
    if (itInFlight != mapBlocksInFlight.end()) {
        CNodeState *state = State(itInFlight->second.first);
        state->nBlocksInFlightValidHeaders -= itInFlight->second.second->fValidatedHeaders;
        if (state->nBlocksInFlightValidHeaders == 0 && itInFlight->second.second->fValidatedHeaders) {
            // Last validated block on the queue was received.
            nPeersWithValidatedDownloads--;
        }
        if (state->vBlocksInFlight.begin() == itInFlight->second.second) {
            // First block on the queue was received, update the start download time for the next one
            state->nDownloadingSince = std::max(state->nDownloadingSince, GetTimeMicros());
        }
        state->vBlocksInFlight.erase(itInFlight->second.second);
        state->nBlocksInFlight--;
        state->nStallingSince = 0;
        mapBlocksInFlight.erase(itInFlight);
        return true;
    }
    return false;
}

// Requires cs_main.
void MarkBlockAsInFlight(NodeId nodeid, const uint256& hash, const Consensus::Params& consensusParams, CBlockIndex *pindex = NULL) {
    CNodeState *state = State(nodeid);
    assert(state != NULL);

    // Make sure it's not listed somewhere already.
    MarkBlockAsReceived(hash);

    QueuedBlock newentry = {hash, pindex, pindex != NULL};
    list<QueuedBlock>::iterator it = state->vBlocksInFlight.insert(state->vBlocksInFlight.end(), newentry);
    state->nBlocksInFlight++;
    state->nBlocksInFlightValidHeaders += newentry.fValidatedHeaders;
    if (state->nBlocksInFlight == 1) {
        // We're starting a block download (batch) from this peer.
        state->nDownloadingSince = GetTimeMicros();
    }
    if (state->nBlocksInFlightValidHeaders == 1 && pindex != NULL) {
        nPeersWithValidatedDownloads++;
    }
    mapBlocksInFlight[hash] = std::make_pair(nodeid, it);
}

/** Check whether the last unknown block a peer advertised is not yet known. */
void ProcessBlockAvailability(NodeId nodeid) {
    CNodeState *state = State(nodeid);
    assert(state != NULL);

    if (!state->hashLastUnknownBlock.IsNull()) {
        BlockMap::iterator itOld = mapBlockIndex.find(state->hashLastUnknownBlock);
        if (itOld != mapBlockIndex.end() && itOld->second->nChainWork > 0) {
            if (state->pindexBestKnownBlock == NULL || itOld->second->nChainWork >= state->pindexBestKnownBlock->nChainWork)
                state->pindexBestKnownBlock = itOld->second;
            state->hashLastUnknownBlock.SetNull();
        }
    }
}

/** Update tracking information about which blocks a peer is assumed to have. */
void UpdateBlockAvailability(NodeId nodeid, const uint256 &hash) {
    CNodeState *state = State(nodeid);
    assert(state != NULL);

    ProcessBlockAvailability(nodeid);

    BlockMap::iterator it = mapBlockIndex.find(hash);
    if (it != mapBlockIndex.end() && it->second->nChainWork > 0) {
        // An actually better block was announced.
        if (state->pindexBestKnownBlock == NULL || it->second->nChainWork >= state->pindexBestKnownBlock->nChainWork)
            state->pindexBestKnownBlock = it->second;
    } else {
        // An unknown block was announced; just assume that the latest one is the best one.
        state->hashLastUnknownBlock = hash;
    }
}

// Requires cs_main
bool CanDirectFetch(const Consensus::Params &consensusParams)
{
    return chainActive.Tip()->GetBlockTime() > GetAdjustedTime() - consensusParams.nPowTargetSpacing * 20;
}

// Requires cs_main
bool PeerHasHeader(CNodeState *state, CBlockIndex *pindex)
{
    if (state->pindexBestKnownBlock && pindex == state->pindexBestKnownBlock->GetAncestor(pindex->nHeight))
        return true;
    if (state->pindexBestHeaderSent && pindex == state->pindexBestHeaderSent->GetAncestor(pindex->nHeight))
        return true;
    return false;
}

/** Find the last common ancestor two blocks have.
 *  Both pa and pb must be non-NULL. */
CBlockIndex* LastCommonAncestor(CBlockIndex* pa, CBlockIndex* pb) {
    if (pa->nHeight > pb->nHeight) {
        pa = pa->GetAncestor(pb->nHeight);
    } else if (pb->nHeight > pa->nHeight) {
        pb = pb->GetAncestor(pa->nHeight);
    }

    while (pa != pb && pa && pb) {
        pa = pa->pprev;
        pb = pb->pprev;
    }

    // Eventually all chain branches meet at the genesis block.
    assert(pa == pb);
    return pa;
}

/** Update pindexLastCommonBlock and add not-in-flight missing successors to vBlocks, until it has
 *  at most count entries. */
void FindNextBlocksToDownload(NodeId nodeid, unsigned int count, std::vector<CBlockIndex*>& vBlocks, NodeId& nodeStaller) {
    if (count == 0)
        return;

    vBlocks.reserve(vBlocks.size() + count);
    CNodeState *state = State(nodeid);
    assert(state != NULL);

    // Make sure pindexBestKnownBlock is up to date, we'll need it.
    ProcessBlockAvailability(nodeid);

    if (state->pindexBestKnownBlock == NULL || state->pindexBestKnownBlock->nChainWork < chainActive.Tip()->nChainWork) {
        // This peer has nothing interesting.
        return;
    }

    if (state->pindexLastCommonBlock == NULL) {
        // Bootstrap quickly by guessing a parent of our best tip is the forking point.
        // Guessing wrong in either direction is not a problem.
        state->pindexLastCommonBlock = chainActive[std::min(state->pindexBestKnownBlock->nHeight, chainActive.Height())];
    }

    // If the peer reorganized, our previous pindexLastCommonBlock may not be an ancestor
    // of its current tip anymore. Go back enough to fix that.
    state->pindexLastCommonBlock = LastCommonAncestor(state->pindexLastCommonBlock, state->pindexBestKnownBlock);
    if (state->pindexLastCommonBlock == state->pindexBestKnownBlock)
        return;

    std::vector<CBlockIndex*> vToFetch;
    CBlockIndex *pindexWalk = state->pindexLastCommonBlock;
    // Never fetch further than the best block we know the peer has, or more than BLOCK_DOWNLOAD_WINDOW + 1 beyond the last
    // linked block we have in common with this peer. The +1 is so we can detect stalling, namely if we would be able to
    // download that next block if the window were 1 larger.
    int nWindowEnd = state->pindexLastCommonBlock->nHeight + BLOCK_DOWNLOAD_WINDOW;
    int nMaxHeight = std::min<int>(state->pindexBestKnownBlock->nHeight, nWindowEnd + 1);
    NodeId waitingfor = -1;
    while (pindexWalk->nHeight < nMaxHeight) {
        // Read up to 128 (or more, if more blocks than that are needed) successors of pindexWalk (towards
        // pindexBestKnownBlock) into vToFetch. We fetch 128, because CBlockIndex::GetAncestor may be as expensive
        // as iterating over ~100 CBlockIndex* entries anyway.
        int nToFetch = std::min(nMaxHeight - pindexWalk->nHeight, std::max<int>(count - vBlocks.size(), 128));
        vToFetch.resize(nToFetch);
        pindexWalk = state->pindexBestKnownBlock->GetAncestor(pindexWalk->nHeight + nToFetch);
        vToFetch[nToFetch - 1] = pindexWalk;
        for (unsigned int i = nToFetch - 1; i > 0; i--) {
            vToFetch[i - 1] = vToFetch[i]->pprev;
        }

        // Iterate over those blocks in vToFetch (in forward direction), adding the ones that
        // are not yet downloaded and not in flight to vBlocks. In the mean time, update
        // pindexLastCommonBlock as long as all ancestors are already downloaded, or if it's
        // already part of our chain (and therefore don't need it even if pruned).
        BOOST_FOREACH(CBlockIndex* pindex, vToFetch) {
            if (!pindex->IsValid(BLOCK_VALID_TREE)) {
                // We consider the chain that this peer is on invalid.
                return;
            }
            if (pindex->nStatus & BLOCK_HAVE_DATA || chainActive.Contains(pindex)) {
                if (pindex->nChainTx)
                    state->pindexLastCommonBlock = pindex;
            } else if (mapBlocksInFlight.count(pindex->GetBlockHash()) == 0) {
                // The block is not already downloaded, and not yet in flight.
                if (pindex->nHeight > nWindowEnd) {
                    // We reached the end of the window.
                    if (vBlocks.size() == 0 && waitingfor != nodeid) {
                        // We aren't able to fetch anything, but we would be if the download window was one larger.
                        nodeStaller = waitingfor;
                    }
                    return;
                }
                vBlocks.push_back(pindex);
                if (vBlocks.size() == count) {
                    return;
                }
            } else if (waitingfor == -1) {
                // This is the first already-in-flight block.
                waitingfor = mapBlocksInFlight[pindex->GetBlockHash()].first;
            }
        }
    }
}

} // anon namespace

bool GetNodeStateStats(NodeId nodeid, CNodeStateStats &stats) {
    LOCK(cs_main);
    CNodeState *state = State(nodeid);
    if (state == NULL)
        return false;
    stats.nMisbehavior = state->nMisbehavior;
    stats.nSyncHeight = state->pindexBestKnownBlock ? state->pindexBestKnownBlock->nHeight : -1;
    stats.nCommonHeight = state->pindexLastCommonBlock ? state->pindexLastCommonBlock->nHeight : -1;
    BOOST_FOREACH(const QueuedBlock& queue, state->vBlocksInFlight) {
        if (queue.pindex)
            stats.vHeightInFlight.push_back(queue.pindex->nHeight);
    }
    return true;
}

void RegisterNodeSignals(CNodeSignals& nodeSignals)
{
    nodeSignals.GetHeight.connect(&GetHeight);
    nodeSignals.ProcessMessages.connect(&ProcessMessages);
    nodeSignals.SendMessages.connect(&SendMessages);
    nodeSignals.InitializeNode.connect(&InitializeNode);
    nodeSignals.FinalizeNode.connect(&FinalizeNode);
}

void UnregisterNodeSignals(CNodeSignals& nodeSignals)
{
    nodeSignals.GetHeight.disconnect(&GetHeight);
    nodeSignals.ProcessMessages.disconnect(&ProcessMessages);
    nodeSignals.SendMessages.disconnect(&SendMessages);
    nodeSignals.InitializeNode.disconnect(&InitializeNode);
    nodeSignals.FinalizeNode.disconnect(&FinalizeNode);
}

CBlockIndex* FindForkInGlobalIndex(const CChain& chain, const CBlockLocator& locator)
{
    // Find the first block the caller has in the main chain
    BOOST_FOREACH(const uint256& hash, locator.vHave) {
        BlockMap::iterator mi = mapBlockIndex.find(hash);
        if (mi != mapBlockIndex.end())
        {
            CBlockIndex* pindex = (*mi).second;
            if (chain.Contains(pindex))
                return pindex;
        }
    }
    return chain.Genesis();
}

CCoinsViewCache *pcoinsTip = NULL;

bool IsFinalTx(const CTransaction &tx, int nBlockHeight, int64_t nBlockTime)
{
    if (tx.nLockTime == 0)
        return true;
    if ((int64_t)tx.nLockTime < ((int64_t)tx.nLockTime < LOCKTIME_THRESHOLD ? (int64_t)nBlockHeight : nBlockTime))
        return true;
    BOOST_FOREACH(const CTxIn& txin, tx.vin) {
        if (!(txin.nSequence == CTxIn::SEQUENCE_FINAL))
            return false;
    }
    return true;
}

bool CheckFinalTx(const CTransaction &tx, int flags)
{
    AssertLockHeld(cs_main);

    // By convention a negative value for flags indicates that the
    // current network-enforced consensus rules should be used. In
    // a future soft-fork scenario that would mean checking which
    // rules would be enforced for the next block and setting the
    // appropriate flags. At the present time no soft-forks are
    // scheduled, so no flags are set.
    flags = std::max(flags, 0);

    // CheckFinalTx() uses chainActive.Height()+1 to evaluate
    // nLockTime because when IsFinalTx() is called within
    // CBlock::AcceptBlock(), the height of the block *being*
    // evaluated is what is used. Thus if we want to know if a
    // transaction can be part of the *next* block, we need to call
    // IsFinalTx() with one more than chainActive.Height().
    const int nBlockHeight = chainActive.Height() + 1;

    // BIP113 will require that time-locked transactions have nLockTime set to
    // less than the median time of the previous block they're contained in.
    // When the next block is created its previous block will be the current
    // chain tip, so we use that to calculate the median time passed to
    // IsFinalTx() if LOCKTIME_MEDIAN_TIME_PAST is set.
    const int64_t nBlockTime = (flags & LOCKTIME_MEDIAN_TIME_PAST)
                             ? chainActive.Tip()->GetMedianTimePast()
                             : GetAdjustedTime();

    return IsFinalTx(tx, nBlockHeight, nBlockTime);
}

/**
 * Calculates the block height and previous block's median time past at
 * which the transaction will be considered final in the context of BIP 68.
 * Also removes from the vector of input heights any entries which did not
 * correspond to sequence locked inputs as they do not affect the calculation.
 */
static std::pair<int, int64_t> CalculateSequenceLocks(const CTransaction &tx, int flags, std::vector<int>* prevHeights, const CBlockIndex& block)
{
    assert(prevHeights->size() == tx.vin.size());

    // Will be set to the equivalent height- and time-based nLockTime
    // values that would be necessary to satisfy all relative lock-
    // time constraints given our view of block chain history.
    // The semantics of nLockTime are the last invalid height/time, so
    // use -1 to have the effect of any height or time being valid.
    int nMinHeight = -1;
    int64_t nMinTime = -1;

    // tx.nVersion is signed integer so requires cast to unsigned otherwise
    // we would be doing a signed comparison and half the range of nVersion
    // wouldn't support BIP 68.
    bool fEnforceBIP68 = static_cast<uint32_t>(tx.nVersion) >= 2
                      && flags & LOCKTIME_VERIFY_SEQUENCE;

    // Do not enforce sequence numbers as a relative lock time
    // unless we have been instructed to
    if (!fEnforceBIP68) {
        return std::make_pair(nMinHeight, nMinTime);
    }

    for (size_t txinIndex = 0; txinIndex < tx.vin.size(); txinIndex++) {
        const CTxIn& txin = tx.vin[txinIndex];

        // Sequence numbers with the most significant bit set are not
        // treated as relative lock-times, nor are they given any
        // consensus-enforced meaning at this point.
        if (txin.nSequence & CTxIn::SEQUENCE_LOCKTIME_DISABLE_FLAG) {
            // The height of this input is not relevant for sequence locks
            (*prevHeights)[txinIndex] = 0;
            continue;
        }

        int nCoinHeight = (*prevHeights)[txinIndex];

        if (txin.nSequence & CTxIn::SEQUENCE_LOCKTIME_TYPE_FLAG) {
            int64_t nCoinTime = block.GetAncestor(std::max(nCoinHeight-1, 0))->GetMedianTimePast();
            // NOTE: Subtract 1 to maintain nLockTime semantics
            // BIP 68 relative lock times have the semantics of calculating
            // the first block or time at which the transaction would be
            // valid. When calculating the effective block time or height
            // for the entire transaction, we switch to using the
            // semantics of nLockTime which is the last invalid block
            // time or height.  Thus we subtract 1 from the calculated
            // time or height.

            // Time-based relative lock-times are measured from the
            // smallest allowed timestamp of the block containing the
            // txout being spent, which is the median time past of the
            // block prior.
            nMinTime = std::max(nMinTime, nCoinTime + (int64_t)((txin.nSequence & CTxIn::SEQUENCE_LOCKTIME_MASK) << CTxIn::SEQUENCE_LOCKTIME_GRANULARITY) - 1);
        } else {
            nMinHeight = std::max(nMinHeight, nCoinHeight + (int)(txin.nSequence & CTxIn::SEQUENCE_LOCKTIME_MASK) - 1);
        }
    }

    return std::make_pair(nMinHeight, nMinTime);
}

static bool EvaluateSequenceLocks(const CBlockIndex& block, std::pair<int, int64_t> lockPair)
{
    assert(block.pprev);
    int64_t nBlockTime = block.pprev->GetMedianTimePast();
    if (lockPair.first >= block.nHeight || lockPair.second >= nBlockTime)
        return false;

    return true;
}

bool SequenceLocks(const CTransaction &tx, int flags, std::vector<int>* prevHeights, const CBlockIndex& block)
{
    return EvaluateSequenceLocks(block, CalculateSequenceLocks(tx, flags, prevHeights, block));
}

bool TestLockPointValidity(const LockPoints* lp)
{
    AssertLockHeld(cs_main);
    assert(lp);
    // If there are relative lock times then the maxInputBlock will be set
    // If there are no relative lock times, the LockPoints don't depend on the chain
    if (lp->maxInputBlock) {
        // Check whether chainActive is an extension of the block at which the LockPoints
        // calculation was valid.  If not LockPoints are no longer valid
        if (!chainActive.Contains(lp->maxInputBlock)) {
            return false;
        }
    }

    // LockPoints still valid
    return true;
}

bool CheckSequenceLocks(const CTransaction &tx, int flags, LockPoints* lp, bool useExistingLockPoints)
{
    AssertLockHeld(cs_main);
    AssertLockHeld(mempool.cs);

    CBlockIndex* tip = chainActive.Tip();
    CBlockIndex index;
    index.pprev = tip;
    // CheckSequenceLocks() uses chainActive.Height()+1 to evaluate
    // height based locks because when SequenceLocks() is called within
    // ConnectBlock(), the height of the block *being*
    // evaluated is what is used.
    // Thus if we want to know if a transaction can be part of the
    // *next* block, we need to use one more than chainActive.Height()
    index.nHeight = tip->nHeight + 1;

    std::pair<int, int64_t> lockPair;
    if (useExistingLockPoints) {
        assert(lp);
        lockPair.first = lp->height;
        lockPair.second = lp->time;
    }
    else {
        // pcoinsTip contains the UTXO set for chainActive.Tip()
        CCoinsViewMemPool viewMemPool(pcoinsTip, mempool);
        std::vector<int> prevheights;
        prevheights.resize(tx.vin.size());
        for (size_t txinIndex = 0; txinIndex < tx.vin.size(); txinIndex++) {
            const CTxIn& txin = tx.vin[txinIndex];
            CCoins coins;
            if (!viewMemPool.GetCoins(txin.prevout.hash, coins)) {
                return error("%s: Missing input", __func__);
            }
            if (coins.nHeight == MEMPOOL_HEIGHT) {
                // Assume all mempool transaction confirm in the next block
                prevheights[txinIndex] = tip->nHeight + 1;
            } else {
                prevheights[txinIndex] = coins.nHeight;
            }
        }
        lockPair = CalculateSequenceLocks(tx, flags, &prevheights, index);
        if (lp) {
            lp->height = lockPair.first;
            lp->time = lockPair.second;
            // Also store the hash of the block with the highest height of
            // all the blocks which have sequence locked prevouts.
            // This hash needs to still be on the chain
            // for these LockPoint calculations to be valid
            // Note: It is impossible to correctly calculate a maxInputBlock
            // if any of the sequence locked inputs depend on unconfirmed txs,
            // except in the special case where the relative lock time/height
            // is 0, which is equivalent to no sequence lock. Since we assume
            // input height of tip+1 for mempool txs and test the resulting
            // lockPair from CalculateSequenceLocks against tip+1.  We know
            // EvaluateSequenceLocks will fail if there was a non-zero sequence
            // lock on a mempool input, so we can use the return value of
            // CheckSequenceLocks to indicate the LockPoints validity
            int maxInputHeight = 0;
            BOOST_FOREACH(int height, prevheights) {
                // Can ignore mempool inputs since we'll fail if they had non-zero locks
                if (height != tip->nHeight+1) {
                    maxInputHeight = std::max(maxInputHeight, height);
                }
            }
            lp->maxInputBlock = tip->GetAncestor(maxInputHeight);
        }
    }
    return EvaluateSequenceLocks(index, lockPair);
}


unsigned int GetLegacySigOpCount(const CTransaction& tx)
{
    unsigned int nSigOps = 0;
    BOOST_FOREACH(const CTxIn& txin, tx.vin)
    {
        nSigOps += txin.scriptSig.GetSigOpCount(false);
    }
    BOOST_FOREACH(const CTxOut& txout, tx.vout)
    {
        nSigOps += txout.scriptPubKey.GetSigOpCount(false);
    }
    return nSigOps;
}

unsigned int GetP2SHSigOpCount(const CTransaction& tx, const CCoinsViewCache& inputs)
{
    if (tx.IsCoinBase())
        return 0;

    unsigned int nSigOps = 0;
    for (unsigned int i = 0; i < tx.vin.size(); i++)
    {
        const CTxOut &prevout = inputs.GetOutputFor(tx.vin[i]);
        if (prevout.scriptPubKey.IsPayToScriptHash())
            nSigOps += prevout.scriptPubKey.GetSigOpCount(tx.vin[i].scriptSig);
    }
    return nSigOps;
}








bool CheckTransaction(const CTransaction& tx, CValidationState &state)
{
    // Basic checks that don't depend on any context
    if (tx.vin.empty())
        return state.DoS(10, false, REJECT_INVALID, "bad-txns-vin-empty");
    if (tx.vout.empty())
        return state.DoS(10, false, REJECT_INVALID, "bad-txns-vout-empty");
    // Size limits
    if (::GetSerializeSize(tx, SER_NETWORK, PROTOCOL_VERSION) > MAX_BLOCK_SIZE)
        return state.DoS(100, false, REJECT_INVALID, "bad-txns-oversize");

    // Check for negative or overflow output values
    CAmount nValueOut = 0;
    BOOST_FOREACH(const CTxOut& txout, tx.vout)
    {
        if (txout.nValue < 0)
            return state.DoS(100, false, REJECT_INVALID, "bad-txns-vout-negative");
        if (txout.nValue > MAX_MONEY)
            return state.DoS(100, false, REJECT_INVALID, "bad-txns-vout-toolarge");
        nValueOut += txout.nValue;
        if (!MoneyRange(nValueOut))
            return state.DoS(100, false, REJECT_INVALID, "bad-txns-txouttotal-toolarge");
    }

    // Check for duplicate inputs
    set<COutPoint> vInOutPoints;
    BOOST_FOREACH(const CTxIn& txin, tx.vin)
    {
        if (vInOutPoints.count(txin.prevout))
            return state.DoS(100, false, REJECT_INVALID, "bad-txns-inputs-duplicate");
        vInOutPoints.insert(txin.prevout);
    }

    if (tx.IsCoinBase())
    {
        if (tx.vin[0].scriptSig.size() < 2 || tx.vin[0].scriptSig.size() > 100)
            return state.DoS(100, false, REJECT_INVALID, "bad-cb-length");
    }
    else
    {
        BOOST_FOREACH(const CTxIn& txin, tx.vin)
            if (txin.prevout.IsNull())
                return state.DoS(10, false, REJECT_INVALID, "bad-txns-prevout-null");
    }

    return true;
}

void LimitMempoolSize(CTxMemPool& pool, size_t limit, unsigned long age) {
    int expired = pool.Expire(GetTime() - age);
    if (expired != 0)
        LogPrint("mempool", "Expired %i transactions from the memory pool\n", expired);

    std::vector<uint256> vNoSpendsRemaining;
    pool.TrimToSize(limit, &vNoSpendsRemaining);
    BOOST_FOREACH(const uint256& removed, vNoSpendsRemaining)
        pcoinsTip->Uncache(removed);
}

/** Convert CValidationState to a human-readable message for logging */
std::string FormatStateMessage(const CValidationState &state)
{
    return strprintf("%s%s (code %i)",
        state.GetRejectReason(),
        state.GetDebugMessage().empty() ? "" : ", "+state.GetDebugMessage(),
        state.GetRejectCode());
}

bool AcceptToMemoryPoolWorker(CTxMemPool& pool, CValidationState &state, const CTransaction &tx, bool fLimitFree,
                              bool* pfMissingInputs, bool fOverrideMempoolLimit, bool fRejectAbsurdFee,
                              std::vector<uint256>& vHashTxnToUncache)
{
    AssertLockHeld(cs_main);
    if (pfMissingInputs)
        *pfMissingInputs = false;

    if (!CheckTransaction(tx, state))
        return false;

    // Coinbase is only valid in a block, not as a loose transaction
    if (tx.IsCoinBase())
        return state.DoS(100, false, REJECT_INVALID, "coinbase");

    // Rather not work on nonstandard transactions (unless -testnet/-regtest)
    string reason;
    if (fRequireStandard && !IsStandardTx(tx, reason))
        return state.DoS(0, false, REJECT_NONSTANDARD, reason);

    // Don't relay version 2 transactions until CSV is active, and we can be
    // sure that such transactions will be mined (unless we're on
    // -testnet/-regtest).
    const CChainParams& chainparams = Params();
    if (fRequireStandard && tx.nVersion >= 2 && VersionBitsTipState(chainparams.GetConsensus(), Consensus::DEPLOYMENT_CSV) != THRESHOLD_ACTIVE) {
        return state.DoS(0, false, REJECT_NONSTANDARD, "premature-version2-tx");
    }

    // Only accept nLockTime-using transactions that can be mined in the next
    // block; we don't want our mempool filled up with transactions that can't
    // be mined yet.
    if (!CheckFinalTx(tx, STANDARD_LOCKTIME_VERIFY_FLAGS))
        return state.DoS(0, false, REJECT_NONSTANDARD, "non-final");

    // is it already in the memory pool?
    uint256 hash = tx.GetHash();
    if (pool.exists(hash))
        return state.Invalid(false, REJECT_ALREADY_KNOWN, "txn-already-in-mempool");

    {
    LOCK(pool.cs); // protect pool.mapNextTx
    for (unsigned int i = 0; i < tx.vin.size(); i++)
    {
        COutPoint outpoint = tx.vin[i].prevout;
        if (pool.mapNextTx.count(outpoint))
        {
            // Disable replacement feature for now
            return state.Invalid(false, REJECT_CONFLICT, "txn-mempool-conflict");
        }
    }
    }

    {
        CCoinsView dummy;
        CCoinsViewCache view(&dummy);

        CAmount nValueIn = 0;
        LockPoints lp;
        {
        LOCK(pool.cs);
        CCoinsViewMemPool viewMemPool(pcoinsTip, pool);
        view.SetBackend(viewMemPool);

        // do we already have it?
        bool fHadTxInCache = pcoinsTip->HaveCoinsInCache(hash);
        if (view.HaveCoins(hash)) {
            if (!fHadTxInCache)
                vHashTxnToUncache.push_back(hash);
            return state.Invalid(false, REJECT_ALREADY_KNOWN, "txn-already-known");
        }

        // do all inputs exist?
        // Note that this does not check for the presence of actual outputs (see the next check for that),
        // and only helps with filling in pfMissingInputs (to determine missing vs spent).
        BOOST_FOREACH(const CTxIn txin, tx.vin) {
            if (!pcoinsTip->HaveCoinsInCache(txin.prevout.hash))
                vHashTxnToUncache.push_back(txin.prevout.hash);
            if (!view.HaveCoins(txin.prevout.hash)) {
                if (pfMissingInputs)
                    *pfMissingInputs = true;
                return false; // fMissingInputs and !state.IsInvalid() is used to detect this condition, don't set state.Invalid()
            }
        }

        // are the actual inputs available?
        if (!view.HaveInputs(tx))
            return state.Invalid(false, REJECT_DUPLICATE, "bad-txns-inputs-spent");

        // Bring the best block into scope
        view.GetBestBlock();

        nValueIn = view.GetValueIn(tx);

        // we have all inputs cached now, so switch back to dummy, so we don't need to keep lock on mempool
        view.SetBackend(dummy);

        // Only accept BIP68 sequence locked transactions that can be mined in the next
        // block; we don't want our mempool filled up with transactions that can't
        // be mined yet.
        // Must keep pool.cs for this unless we change CheckSequenceLocks to take a
        // CoinsViewCache instead of create its own
        if (!CheckSequenceLocks(tx, STANDARD_LOCKTIME_VERIFY_FLAGS, &lp))
            return state.DoS(0, false, REJECT_NONSTANDARD, "non-BIP68-final");
        }

        // Check for non-standard pay-to-script-hash in inputs
        if (fRequireStandard && !AreInputsStandard(tx, view))
            return state.Invalid(false, REJECT_NONSTANDARD, "bad-txns-nonstandard-inputs");

        unsigned int nSigOps = GetLegacySigOpCount(tx);
        nSigOps += GetP2SHSigOpCount(tx, view);

        CAmount nValueOut = tx.GetValueOut();
        CAmount nFees = nValueIn-nValueOut;

        // don't allow negative fees into the mempool.
        if (nFees < 0)
            return state.Invalid(false, REJECT_NONSTANDARD, "bad-txns-negative-fee");

        // nModifiedFees includes any fee deltas from PrioritiseTransaction
        CAmount nModifiedFees = nFees;
        double nPriorityDummy = 0;
        pool.ApplyDeltas(hash, nPriorityDummy, nModifiedFees);

        CAmount inChainInputValue;
        double dPriority = view.GetPriority(tx, chainActive.Height(), inChainInputValue);

        // Keep track of transactions that spend a coinbase, which we re-scan
        // during reorgs to ensure COINBASE_MATURITY is still met.
        bool fSpendsCoinbase = false;
        BOOST_FOREACH(const CTxIn &txin, tx.vin) {
            const CCoins *coins = view.AccessCoins(txin.prevout.hash);
            if (coins->IsCoinBase()) {
                fSpendsCoinbase = true;
                break;
            }
        }

        CTxMemPoolEntry entry(tx, nFees, GetTime(), dPriority, chainActive.Height(), pool.HasNoInputsOf(tx), inChainInputValue, fSpendsCoinbase, nSigOps, lp);
        unsigned int nSize = entry.GetTxSize();

        // Check that the transaction doesn't have an excessive number of
        // sigops, making it impossible to mine. Since the coinbase transaction
        // itself can contain sigops MAX_STANDARD_TX_SIGOPS is less than
        // MAX_BLOCK_SIGOPS_PER_MB; we still consider this an invalid rather
        // than merely non-standard transaction.
        if ((nSigOps > MAX_STANDARD_TX_SIGOPS) || (nBytesPerSigOp && nSigOps > nSize / nBytesPerSigOp))
            return state.DoS(0, false, REJECT_NONSTANDARD, "bad-txns-too-many-sigops", false,
                strprintf("%d", nSigOps));

        CAmount mempoolRejectFee = pool.GetMinFee(GetArg("-maxmempool", DEFAULT_MAX_MEMPOOL_SIZE) * 1000000).GetFee(nSize);
        if (mempoolRejectFee > 0 && nModifiedFees < mempoolRejectFee) {
            return state.DoS(0, false, REJECT_INSUFFICIENTFEE, "mempool min fee not met", false, strprintf("%d < %d", nFees, mempoolRejectFee));
        } else if (GetBoolArg("-relaypriority", DEFAULT_RELAYPRIORITY) && nModifiedFees < ::minRelayTxFee.GetFee(nSize) && !AllowFree(entry.GetPriority(chainActive.Height() + 1))) {
            // Require that free transactions have sufficient priority to be mined in the next block.
            return state.DoS(0, false, REJECT_INSUFFICIENTFEE, "insufficient priority");
        }

        // Continuously rate-limit free (really, very-low-fee) transactions
        // This mitigates 'penny-flooding' -- sending thousands of free transactions just to
        // be annoying or make others' transactions take longer to confirm.
        if (fLimitFree && nModifiedFees < ::minRelayTxFee.GetFee(nSize))
        {
            static CCriticalSection csFreeLimiter;
            static double dFreeCount;
            static int64_t nLastTime;
            int64_t nNow = GetTime();

            LOCK(csFreeLimiter);

            // Use an exponentially decaying ~10-minute window:
            dFreeCount *= pow(1.0 - 1.0/600.0, (double)(nNow - nLastTime));
            nLastTime = nNow;
            // -limitfreerelay unit is thousand-bytes-per-minute
            // At default rate it would take over a month to fill 1GB
            if (dFreeCount >= GetArg("-limitfreerelay", DEFAULT_LIMITFREERELAY) * 10 * 1000)
                return state.DoS(0, false, REJECT_INSUFFICIENTFEE, "rate limited free transaction");
            LogPrint("mempool", "Rate limit dFreeCount: %g => %g\n", dFreeCount, dFreeCount+nSize);
            dFreeCount += nSize;
        }

        if (fRejectAbsurdFee && nFees > ::minRelayTxFee.GetFee(nSize) * 10000)
            return state.Invalid(false,
                REJECT_HIGHFEE, "absurdly-high-fee",
                strprintf("%d > %d", nFees, ::minRelayTxFee.GetFee(nSize) * 10000));

        // Calculate in-mempool ancestors, up to a limit.
        CTxMemPool::setEntries setAncestors;
        size_t nLimitAncestors = GetArg("-limitancestorcount", DEFAULT_ANCESTOR_LIMIT);
        size_t nLimitAncestorSize = GetArg("-limitancestorsize", DEFAULT_ANCESTOR_SIZE_LIMIT)*1000;
        size_t nLimitDescendants = GetArg("-limitdescendantcount", DEFAULT_DESCENDANT_LIMIT);
        size_t nLimitDescendantSize = GetArg("-limitdescendantsize", DEFAULT_DESCENDANT_SIZE_LIMIT)*1000;
        std::string errString;
        if (!pool.CalculateMemPoolAncestors(entry, setAncestors, nLimitAncestors, nLimitAncestorSize, nLimitDescendants, nLimitDescendantSize, errString)) {
            return state.DoS(0, false, REJECT_NONSTANDARD, "too-long-mempool-chain", false, errString);
        }

        // Check against previous transactions
        // This is done last to help prevent CPU exhaustion denial-of-service attacks.
        if (!CheckInputs(tx, state, view, true, STANDARD_SCRIPT_VERIFY_FLAGS, true))
            return false;

        // Check again against just the consensus-critical mandatory script
        // verification flags, in case of bugs in the standard flags that cause
        // transactions to pass as valid when they're actually invalid. For
        // instance the STRICTENC flag was incorrectly allowing certain
        // CHECKSIG NOT scripts to pass, even though they were invalid.
        //
        // There is a similar check in CreateNewBlock() to prevent creating
        // invalid blocks, however allowing such transactions into the mempool
        // can be exploited as a DoS attack.
        if (!CheckInputs(tx, state, view, true, MANDATORY_SCRIPT_VERIFY_FLAGS, true))
        {
            return error("%s: BUG! PLEASE REPORT THIS! ConnectInputs failed against MANDATORY but not STANDARD flags %s, %s",
                __func__, hash.ToString(), FormatStateMessage(state));
        }
        // Store transaction in memory
        pool.addUnchecked(hash, entry, setAncestors, !IsInitialBlockDownload());

        // trim mempool and check if tx was trimmed
        if (!fOverrideMempoolLimit) {
            LimitMempoolSize(pool, GetArg("-maxmempool", DEFAULT_MAX_MEMPOOL_SIZE) * 1000000, GetArg("-mempoolexpiry", DEFAULT_MEMPOOL_EXPIRY) * 60 * 60);
            if (!pool.exists(hash))
                return state.DoS(0, false, REJECT_INSUFFICIENTFEE, "mempool full");
        }
    }

    SyncWithWallets(tx, NULL);

    return true;
}

bool AcceptToMemoryPool(CTxMemPool& pool, CValidationState &state, const CTransaction &tx, bool fLimitFree,
                        bool* pfMissingInputs, bool fOverrideMempoolLimit, bool fRejectAbsurdFee)
{
    std::vector<uint256> vHashTxToUncache;
    bool res = AcceptToMemoryPoolWorker(pool, state, tx, fLimitFree, pfMissingInputs, fOverrideMempoolLimit, fRejectAbsurdFee, vHashTxToUncache);
    if (!res) {
        BOOST_FOREACH(const uint256& hashTx, vHashTxToUncache)
            pcoinsTip->Uncache(hashTx);
    }
    return res;
}

/** Return transaction in tx, and if it was found inside a block, its hash is placed in hashBlock */
bool GetTransaction(const uint256 &hash, CTransaction &txOut, const Consensus::Params& consensusParams, uint256 &hashBlock, bool fAllowSlow)
{
    CBlockIndex *pindexSlow = NULL;

    LOCK(cs_main);

    if (mempool.lookup(hash, txOut))
    {
        return true;
    }

    if (fTxIndex) {
        CDiskTxPos postx;
        if (BlocksDB::instance()->ReadTxIndex(hash, postx)) {
            CAutoFile file(OpenBlockFile(postx, true), SER_DISK, CLIENT_VERSION);
            if (file.IsNull())
                return error("%s: OpenBlockFile failed", __func__);
            CBlockHeader header;
            try {
                file >> header;
                fseek(file.Get(), postx.nTxOffset, SEEK_CUR);
                file >> txOut;
            } catch (const std::exception& e) {
                return error("%s: Deserialize or I/O error - %s", __func__, e.what());
            }
            hashBlock = header.GetHash();
            if (txOut.GetHash() != hash)
                return error("%s: txid mismatch", __func__);
            return true;
        }
    }

    if (fAllowSlow) { // use coin database to locate block that contains transaction, and scan it
        int nHeight = -1;
        {
            CCoinsViewCache &view = *pcoinsTip;
            const CCoins* coins = view.AccessCoins(hash);
            if (coins)
                nHeight = coins->nHeight;
        }
        if (nHeight > 0)
            pindexSlow = chainActive[nHeight];
    }

    if (pindexSlow) {
        CBlock block;
        if (ReadBlockFromDisk(block, pindexSlow, consensusParams)) {
            BOOST_FOREACH(const CTransaction &tx, block.vtx) {
                if (tx.GetHash() == hash) {
                    txOut = tx;
                    hashBlock = pindexSlow->GetBlockHash();
                    return true;
                }
            }
        }
    }

    return false;
}






//////////////////////////////////////////////////////////////////////////////
//
// CBlock and CBlockIndex
//

bool WriteBlockToDisk(const CBlock& block, CDiskBlockPos& pos, const CMessageHeader::MessageStartChars& messageStart)
{
    // Open history file to append
    CAutoFile fileout(OpenBlockFile(pos), SER_DISK, CLIENT_VERSION);
    if (fileout.IsNull())
        return error("WriteBlockToDisk: OpenBlockFile failed");

    // Write index header
    unsigned int nSize = fileout.GetSerializeSize(block);
    fileout << FLATDATA(messageStart) << nSize;

    // Write block
    long fileOutPos = ftell(fileout.Get());
    if (fileOutPos < 0)
        return error("WriteBlockToDisk: ftell failed");
    pos.nPos = (unsigned int)fileOutPos;
    fileout << block;

    return true;
}

bool ReadBlockFromDisk(CBlock& block, const CDiskBlockPos& pos, const Consensus::Params& consensusParams)
{
    block.SetNull();

    // Open history file to read
    CAutoFile filein(OpenBlockFile(pos, true), SER_DISK, CLIENT_VERSION);
    if (filein.IsNull())
        return error("ReadBlockFromDisk: OpenBlockFile failed for %s", pos.ToString());

    // Read block
    try {
        filein >> block;
    }
    catch (const std::exception& e) {
        return error("%s: Deserialize or I/O error - %s at %s", __func__, e.what(), pos.ToString());
    }

    // Check the header
    if (!CheckProofOfWork(block.GetHash(), block.nBits, consensusParams))
        return error("ReadBlockFromDisk: Errors in block header at %s", pos.ToString());

    return true;
}

bool ReadBlockFromDisk(CBlock& block, const CBlockIndex* pindex, const Consensus::Params& consensusParams)
{
    if (!ReadBlockFromDisk(block, pindex->GetBlockPos(), consensusParams))
        return false;
    if (block.GetHash() != pindex->GetBlockHash())
        return error("ReadBlockFromDisk(CBlock&, CBlockIndex*): GetHash() doesn't match index for %s at %s",
                pindex->ToString(), pindex->GetBlockPos().ToString());
    return true;
}

CAmount GetBlockSubsidy(int nHeight, const Consensus::Params& consensusParams)
{
    int halvings = nHeight / consensusParams.nSubsidyHalvingInterval;
    // Force block reward to zero when right shift is undefined.
    if (halvings >= 64)
        return 0;

    CAmount nSubsidy = 50 * COIN;
    // Subsidy is cut in half every 210,000 blocks which will occur approximately every 4 years.
    nSubsidy >>= halvings;
    return nSubsidy;
}

bool IsInitialBlockDownload()
{
    const CChainParams& chainParams = Params();
    LOCK(cs_main);
    if (fImporting || BlocksDB::instance()->isReindexing())
        return true;
    if (fCheckpointsEnabled && chainActive.Height() < Checkpoints::GetTotalBlocksEstimate(chainParams.Checkpoints()))
        return true;
    static bool lockIBDState = false;
    if (lockIBDState)
        return false;
    bool state = (chainActive.Height() < pindexBestHeader->nHeight - 24 * 6 ||
            pindexBestHeader->GetBlockTime() < GetTime() - chainParams.MaxTipAge());
    if (!state)
        lockIBDState = true;
    return state;
}

bool fLargeWorkForkFound = false;
bool fLargeWorkInvalidChainFound = false;
CBlockIndex *pindexBestForkTip = NULL, *pindexBestForkBase = NULL;

static void AlertNotify(const std::string& strMessage, bool fThread)
{
    uiInterface.NotifyAlertChanged();
    std::string strCmd = GetArg("-alertnotify", "");
    if (strCmd.empty()) return;

    // Alert text should be plain ascii coming from a trusted source, but to
    // be safe we first strip anything not in safeChars, then add single quotes around
    // the whole string before passing it to the shell:
    std::string singleQuote("'");
    std::string safeStatus = SanitizeString(strMessage);
    safeStatus = singleQuote+safeStatus+singleQuote;
    boost::replace_all(strCmd, "%s", safeStatus);

    if (fThread)
        boost::thread t(runCommand, strCmd); // thread runs free
    else
        runCommand(strCmd);
}

void CheckForkWarningConditions()
{
    AssertLockHeld(cs_main);
    // Before we get past initial download, we cannot reliably alert about forks
    // (we assume we don't get stuck on a fork before the last checkpoint)
    if (IsInitialBlockDownload())
        return;

    // If our best fork is no longer within 72 blocks (+/- 12 hours if no one mines it)
    // of our head, drop it
    if (pindexBestForkTip && chainActive.Height() - pindexBestForkTip->nHeight >= 72)
        pindexBestForkTip = NULL;

    if (pindexBestForkTip || (pindexBestInvalid && pindexBestInvalid->nChainWork > chainActive.Tip()->nChainWork + (GetBlockProof(*chainActive.Tip()) * 6)))
    {
        if (!fLargeWorkForkFound && pindexBestForkBase)
        {
            std::string warning = std::string("'Warning: Large-work fork detected, forking after block ") +
                pindexBestForkBase->phashBlock->ToString() + std::string("'");
            AlertNotify(warning, true);
        }
        if (pindexBestForkTip && pindexBestForkBase)
        {
            LogPrintf("%s: Warning: Large valid fork found\n  forking the chain at height %d (%s)\n  lasting to height %d (%s).\nChain state database corruption likely.\n", __func__,
                   pindexBestForkBase->nHeight, pindexBestForkBase->phashBlock->ToString(),
                   pindexBestForkTip->nHeight, pindexBestForkTip->phashBlock->ToString());
            fLargeWorkForkFound = true;
        }
        else
        {
            LogPrintf("%s: Warning: Found invalid chain at least ~6 blocks longer than our best chain.\nChain state database corruption likely.\n", __func__);
            fLargeWorkInvalidChainFound = true;
        }
    }
    else
    {
        fLargeWorkForkFound = false;
        fLargeWorkInvalidChainFound = false;
    }
}

void CheckForkWarningConditionsOnNewFork(CBlockIndex* pindexNewForkTip)
{
    AssertLockHeld(cs_main);
    // If we are on a fork that is sufficiently large, set a warning flag
    CBlockIndex* pfork = pindexNewForkTip;
    CBlockIndex* plonger = chainActive.Tip();
    while (pfork && pfork != plonger)
    {
        while (plonger && plonger->nHeight > pfork->nHeight)
            plonger = plonger->pprev;
        if (pfork == plonger)
            break;
        pfork = pfork->pprev;
    }

    // We define a condition where we should warn the user about as a fork of at least 7 blocks
    // with a tip within 72 blocks (+/- 12 hours if no one mines it) of ours
    // We use 7 blocks rather arbitrarily as it represents just under 10% of sustained network
    // hash rate operating on the fork.
    // or a chain that is entirely longer than ours and invalid (note that this should be detected by both)
    // We define it this way because it allows us to only store the highest fork tip (+ base) which meets
    // the 7-block condition and from this always have the most-likely-to-cause-warning fork
    if (pfork && (!pindexBestForkTip || (pindexBestForkTip && pindexNewForkTip->nHeight > pindexBestForkTip->nHeight)) &&
            pindexNewForkTip->nChainWork - pfork->nChainWork > (GetBlockProof(*pfork) * 7) &&
            chainActive.Height() - pindexNewForkTip->nHeight < 72)
    {
        pindexBestForkTip = pindexNewForkTip;
        pindexBestForkBase = pfork;
    }

    CheckForkWarningConditions();
}

// Requires cs_main.
void Misbehaving(NodeId nodeId, int howmuch)
{
    if (howmuch == 0)
        return;

    CNodeState *state = State(nodeId);
    if (state == NULL)
        return;

    state->nMisbehavior += howmuch;
    int banscore = GetArg("-banscore", DEFAULT_BANSCORE_THRESHOLD);
    if (state->nMisbehavior >= banscore && state->nMisbehavior - howmuch < banscore) {
        LogPrintf("%s: %s, id:%d (%d -> %d) BAN THRESHOLD EXCEEDED\n", __func__, state->name, nodeId, state->nMisbehavior-howmuch, state->nMisbehavior);
        state->fShouldBan = true;
    } else {
        LogPrintf("%s: %s (%d -> %d)\n", __func__, state->name, state->nMisbehavior-howmuch, state->nMisbehavior);
    }
}

void static InvalidChainFound(CBlockIndex* pindexNew)
{
    if (!pindexBestInvalid || pindexNew->nChainWork > pindexBestInvalid->nChainWork)
        pindexBestInvalid = pindexNew;

    LogPrintf("%s: invalid block=%s  height=%d  log2_work=%.8g  date=%s\n", __func__,
      pindexNew->GetBlockHash().ToString(), pindexNew->nHeight,
      log(pindexNew->nChainWork.getdouble())/log(2.0), DateTimeStrFormat("%Y-%m-%d %H:%M:%S",
      pindexNew->GetBlockTime()));
    CBlockIndex *tip = chainActive.Tip();
    if (tip) {
        LogPrintf("%s:  current best=%s  height=%d  log2_work=%.8g  date=%s\n", __func__,
          tip->GetBlockHash().ToString(), chainActive.Height(), log(tip->nChainWork.getdouble())/log(2.0),
          DateTimeStrFormat("%Y-%m-%d %H:%M:%S", tip->GetBlockTime()));
    } else {
        LogPrintf("%s:  Genesis rejected. This will not end well.\n", __func__);
    }
    CheckForkWarningConditions();
}

void static InvalidBlockFound(CBlockIndex *pindex, const CValidationState &state) {
    int nDoS = 0;
    if (state.IsInvalid(nDoS)) {
        std::map<uint256, NodeId>::iterator it = mapBlockSource.find(pindex->GetBlockHash());
        if (it != mapBlockSource.end() && State(it->second)) {
            assert (state.GetRejectCode() < REJECT_INTERNAL); // Blocks are never rejected with internal reject codes
            CBlockReject reject = {(unsigned char)state.GetRejectCode(), state.GetRejectReason().substr(0, MAX_REJECT_MESSAGE_LENGTH), pindex->GetBlockHash()};
            State(it->second)->rejects.push_back(reject);
            if (nDoS > 0)
                Misbehaving(it->second, nDoS);
        }
    }
    if (!state.CorruptionPossible()) {
        pindex->nStatus |= BLOCK_FAILED_VALID;
        setDirtyBlockIndex.insert(pindex);
        setBlockIndexCandidates.erase(pindex);
        InvalidChainFound(pindex);
    }
}

void UpdateCoins(const CTransaction& tx, CValidationState &state, CCoinsViewCache &inputs, CTxUndo &txundo, int nHeight)
{
    // mark inputs spent
    if (!tx.IsCoinBase()) {
        txundo.vprevout.reserve(tx.vin.size());
        BOOST_FOREACH(const CTxIn &txin, tx.vin) {
            CCoinsModifier coins = inputs.ModifyCoins(txin.prevout.hash);
            unsigned nPos = txin.prevout.n;

            if (nPos >= coins->vout.size() || coins->vout[nPos].IsNull())
                assert(false);
            // mark an outpoint spent, and construct undo information
            txundo.vprevout.push_back(CTxInUndo(coins->vout[nPos]));
            coins->Spend(nPos);
            if (coins->vout.size() == 0) {
                CTxInUndo& undo = txundo.vprevout.back();
                undo.nHeight = coins->nHeight;
                undo.fCoinBase = coins->fCoinBase;
                undo.nVersion = coins->nVersion;
            }
        }
        // add outputs
        inputs.ModifyNewCoins(tx.GetHash())->FromTx(tx, nHeight);
    }
    else {
        // add outputs for coinbase tx
        // In this case call the full ModifyCoins which will do a database
        // lookup to be sure the coins do not already exist otherwise we do not
        // know whether to mark them fresh or not.  We want the duplicate coinbases
        // before BIP30 to still be properly overwritten.
        inputs.ModifyCoins(tx.GetHash())->FromTx(tx, nHeight);
    }
}

void UpdateCoins(const CTransaction& tx, CValidationState &state, CCoinsViewCache &inputs, int nHeight)
{
    CTxUndo txundo;
    UpdateCoins(tx, state, inputs, txundo, nHeight);
}

bool CScriptCheck::operator()() {
    const CScript &scriptSig = ptxTo->vin[nIn].scriptSig;
    if (!VerifyScript(scriptSig, scriptPubKey, nFlags, CachingTransactionSignatureChecker(ptxTo, nIn, amount, cacheStore), &error)) {
        return false;
    }
    return true;
}

int GetSpendHeight(const CCoinsViewCache& inputs)
{
    LOCK(cs_main);
    CBlockIndex* pindexPrev = mapBlockIndex.find(inputs.GetBestBlock())->second;
    return pindexPrev->nHeight + 1;
}

namespace Consensus {
bool CheckTxInputs(const CTransaction& tx, CValidationState& state, const CCoinsViewCache& inputs, int nSpendHeight)
{
        // This doesn't trigger the DoS code on purpose; if it did, it would make it easier
        // for an attacker to attempt to split the network.
        if (!inputs.HaveInputs(tx))
            return state.Invalid(false, 0, "", "Inputs unavailable");

        CAmount nValueIn = 0;
        CAmount nFees = 0;
        for (unsigned int i = 0; i < tx.vin.size(); i++)
        {
            const COutPoint &prevout = tx.vin[i].prevout;
            const CCoins *coins = inputs.AccessCoins(prevout.hash);
            assert(coins);

            // If prev is coinbase, check that it's matured
            if (coins->IsCoinBase()) {
                if (nSpendHeight - coins->nHeight < COINBASE_MATURITY)
                    return state.Invalid(false,
                        REJECT_INVALID, "bad-txns-premature-spend-of-coinbase",
                        strprintf("tried to spend coinbase at depth %d", nSpendHeight - coins->nHeight));
            }

            // Check for negative or overflow input values
            nValueIn += coins->vout[prevout.n].nValue;
            if (!MoneyRange(coins->vout[prevout.n].nValue) || !MoneyRange(nValueIn))
                return state.DoS(100, false, REJECT_INVALID, "bad-txns-inputvalues-outofrange");

        }

        if (nValueIn < tx.GetValueOut())
            return state.DoS(100, false, REJECT_INVALID, "bad-txns-in-belowout", false,
                strprintf("value in (%s) < value out (%s)", FormatMoney(nValueIn), FormatMoney(tx.GetValueOut())));

        // Tally transaction fees
        CAmount nTxFee = nValueIn - tx.GetValueOut();
        if (nTxFee < 0)
            return state.DoS(100, false, REJECT_INVALID, "bad-txns-fee-negative");
        nFees += nTxFee;
        if (!MoneyRange(nFees))
            return state.DoS(100, false, REJECT_INVALID, "bad-txns-fee-outofrange");
    return true;
}
}// namespace Consensus

bool CheckInputs(const CTransaction& tx, CValidationState &state, const CCoinsViewCache &inputs, bool fScriptChecks, unsigned int flags, bool cacheStore, std::vector<CScriptCheck> *pvChecks)
{
    if (!tx.IsCoinBase())
    {
        if (!Consensus::CheckTxInputs(tx, state, inputs, GetSpendHeight(inputs)))
            return false;

        if (pvChecks)
            pvChecks->reserve(tx.vin.size());

        // The first loop above does all the inexpensive checks.
        // Only if ALL inputs pass do we perform expensive ECDSA signature checks.
        // Helps prevent CPU exhaustion attacks.

        // Skip ECDSA signature verification when connecting blocks
        // before the last block chain checkpoint. This is safe because block merkle hashes are
        // still computed and checked, and any change will be caught at the next checkpoint.
        if (fScriptChecks) {
            for (unsigned int i = 0; i < tx.vin.size(); i++) {
                const COutPoint &prevout = tx.vin[i].prevout;
                const CCoins* coins = inputs.AccessCoins(prevout.hash);
                assert(coins);

                // Verify signature
                CScriptCheck check(*coins, tx, i, flags, cacheStore);
                if (pvChecks) {
                    pvChecks->push_back(CScriptCheck());
                    check.swap(pvChecks->back());
                } else if (!check()) {
                    if (flags & STANDARD_NOT_MANDATORY_VERIFY_FLAGS) {
                        // Check whether the failure was caused by a
                        // non-mandatory script verification check, such as
                        // non-standard DER encodings or non-null dummy
                        // arguments; if so, don't trigger DoS protection to
                        // avoid splitting the network between upgraded and
                        // non-upgraded nodes.
                        CScriptCheck check2(*coins, tx, i,
                                flags & ~STANDARD_NOT_MANDATORY_VERIFY_FLAGS, cacheStore);
                        if (check2())
                            return state.Invalid(false, REJECT_NONSTANDARD, strprintf("non-mandatory-script-verify-flag (%s)", ScriptErrorString(check.GetScriptError())));
                    }
                    // Failures of other flags indicate a transaction that is
                    // invalid in new blocks, e.g. a invalid P2SH. We DoS ban
                    // such nodes as they are not following the protocol. That
                    // said during an upgrade careful thought should be taken
                    // as to the correct behavior - we may want to continue
                    // peering with non-upgraded nodes even after a soft-fork
                    // super-majority vote has passed.
                    return state.DoS(100,false, REJECT_INVALID, strprintf("mandatory-script-verify-flag-failed (%s)", ScriptErrorString(check.GetScriptError())));
                }
            }
        }
    }

    return true;
}

namespace {

bool UndoWriteToDisk(const CBlockUndo& blockundo, CDiskBlockPos& pos, const uint256& hashBlock, const CMessageHeader::MessageStartChars& messageStart)
{
    // Open history file to append
    CAutoFile fileout(OpenUndoFile(pos), SER_DISK, CLIENT_VERSION);
    if (fileout.IsNull())
        return error("%s: OpenUndoFile failed", __func__);

    // Write index header
    unsigned int nSize = fileout.GetSerializeSize(blockundo);
    fileout << FLATDATA(messageStart) << nSize;

    // Write undo data
    long fileOutPos = ftell(fileout.Get());
    if (fileOutPos < 0)
        return error("%s: ftell failed", __func__);
    pos.nPos = (unsigned int)fileOutPos;
    fileout << blockundo;

    // calculate & write checksum
    CHashWriter hasher(SER_GETHASH, PROTOCOL_VERSION);
    hasher << hashBlock;
    hasher << blockundo;
    fileout << hasher.GetHash();

    return true;
}

bool UndoReadFromDisk(CBlockUndo& blockundo, const CDiskBlockPos& pos, const uint256& hashBlock)
{
    // Open history file to read
    CAutoFile filein(OpenUndoFile(pos, true), SER_DISK, CLIENT_VERSION);
    if (filein.IsNull())
        return error("%s: OpenBlockFile failed", __func__);

    // Read block
    uint256 hashChecksum;
    try {
        filein >> blockundo;
        filein >> hashChecksum;
    }
    catch (const std::exception& e) {
        return error("%s: Deserialize or I/O error - %s", __func__, e.what());
    }

    // Verify checksum
    CHashWriter hasher(SER_GETHASH, PROTOCOL_VERSION);
    hasher << hashBlock;
    hasher << blockundo;
    if (hashChecksum != hasher.GetHash())
        return error("%s: Checksum mismatch", __func__);

    return true;
}

/** Abort with a message */
bool AbortNode(const std::string& strMessage, const std::string& userMessage="")
{
    strMiscWarning = strMessage;
    LogPrintf("*** %s\n", strMessage);
    uiInterface.ThreadSafeMessageBox(
        userMessage.empty() ? _("Error: A fatal internal error occurred, see debug.log for details") : userMessage,
        "", CClientUIInterface::MSG_ERROR);
    StartShutdown();
    return false;
}

bool AbortNode(CValidationState& state, const std::string& strMessage, const std::string& userMessage="")
{
    AbortNode(strMessage, userMessage);
    return state.Error(strMessage);
}

} // anon namespace

/**
 * Apply the undo operation of a CTxInUndo to the given chain state.
 * @param undo The undo object.
 * @param view The coins view to which to apply the changes.
 * @param out The out point that corresponds to the tx input.
 * @return True on success.
 */
static bool ApplyTxInUndo(const CTxInUndo& undo, CCoinsViewCache& view, const COutPoint& out)
{
    bool fClean = true;

    CCoinsModifier coins = view.ModifyCoins(out.hash);
    if (undo.nHeight != 0) {
        // undo data contains height: this is the last output of the prevout tx being spent
        if (!coins->IsPruned())
            fClean = fClean && error("%s: undo data overwriting existing transaction", __func__);
        coins->Clear();
        coins->fCoinBase = undo.fCoinBase;
        coins->nHeight = undo.nHeight;
        coins->nVersion = undo.nVersion;
    } else {
        if (coins->IsPruned())
            fClean = fClean && error("%s: undo data adding output to missing transaction", __func__);
    }
    if (coins->IsAvailable(out.n))
        fClean = fClean && error("%s: undo data overwriting existing output", __func__);
    if (coins->vout.size() < out.n+1)
        coins->vout.resize(out.n+1);
    coins->vout[out.n] = undo.txout;

    return fClean;
}

bool DisconnectBlock(const CBlock& block, const CBlockIndex* pindex, CCoinsViewCache& view, bool* pfClean)
{
    assert(pindex->GetBlockHash() == view.GetBestBlock());

    if (pfClean)
        *pfClean = false;

    bool fClean = true;

    CBlockUndo blockUndo;
    CDiskBlockPos pos = pindex->GetUndoPos();
    if (pos.IsNull())
        return error("DisconnectBlock(): no undo data available");
    if (!UndoReadFromDisk(blockUndo, pos, pindex->pprev->GetBlockHash()))
        return error("DisconnectBlock(): failure reading undo data");

    if (blockUndo.vtxundo.size() + 1 != block.vtx.size())
        return error("DisconnectBlock(): block and undo data inconsistent");

    // undo transactions in reverse order
    for (int i = block.vtx.size() - 1; i >= 0; i--) {
        const CTransaction &tx = block.vtx[i];
        uint256 hash = tx.GetHash();

        // Check that all outputs are available and match the outputs in the block itself
        // exactly.
        {
        CCoinsModifier outs = view.ModifyCoins(hash);
        outs->ClearUnspendable();

        CCoins outsBlock(tx, pindex->nHeight);
        // The CCoins serialization does not serialize negative numbers.
        // No network rules currently depend on the version here, so an inconsistency is harmless
        // but it must be corrected before txout nversion ever influences a network rule.
        if (outsBlock.nVersion < 0)
            outs->nVersion = outsBlock.nVersion;
        if (*outs != outsBlock)
            fClean = fClean && error("DisconnectBlock(): added transaction mismatch? database corrupted");

        // remove outputs
        outs->Clear();
        }

        // restore inputs
        if (i > 0) { // not coinbases
            const CTxUndo &txundo = blockUndo.vtxundo[i-1];
            if (txundo.vprevout.size() != tx.vin.size())
                return error("DisconnectBlock(): transaction and undo data inconsistent");
            for (unsigned int j = tx.vin.size(); j-- > 0;) {
                const COutPoint &out = tx.vin[j].prevout;
                const CTxInUndo &undo = txundo.vprevout[j];
                if (!ApplyTxInUndo(undo, view, out))
                    fClean = false;
            }
        }
    }

    // move best block pointer to prevout block
    view.SetBestBlock(pindex->pprev->GetBlockHash());

    if (pfClean) {
        *pfClean = fClean;
        return true;
    }

    return fClean;
}

void static FlushBlockFile(bool fFinalize = false)
{
    LOCK(cs_LastBlockFile);

    CDiskBlockPos posOld(nLastBlockFile, 0);

    FILE *fileOld = OpenBlockFile(posOld);
    if (fileOld) {
        if (fFinalize)
            TruncateFile(fileOld, vinfoBlockFile[nLastBlockFile].nSize);
        FileCommit(fileOld);
        fclose(fileOld);
    }

    fileOld = OpenUndoFile(posOld);
    if (fileOld) {
        if (fFinalize)
            TruncateFile(fileOld, vinfoBlockFile[nLastBlockFile].nUndoSize);
        FileCommit(fileOld);
        fclose(fileOld);
    }
}

bool FindUndoPos(CValidationState &state, int nFile, CDiskBlockPos &pos, unsigned int nAddSize);

static CCheckQueue<CScriptCheck> scriptcheckqueue(128);

void ThreadScriptCheck() {
    RenameThread("bitcoin-scriptch");
    scriptcheckqueue.Thread();
}

//
// Called periodically asynchronously; alerts if it smells like
// we're being fed a bad chain (blocks being generated much
// too slowly or too quickly).
//
void PartitionCheck(bool (*initialDownloadCheck)(), CCriticalSection& cs, const CBlockIndex *const &bestHeader,
                    int64_t nPowTargetSpacing)
{
    if (bestHeader == NULL || initialDownloadCheck()) return;

    static int64_t lastAlertTime = 0;
    int64_t now = GetAdjustedTime();
    if (lastAlertTime > now-60*60*24) return; // Alert at most once per day

    const int SPAN_HOURS=4;
    const int SPAN_SECONDS=SPAN_HOURS*60*60;
    int BLOCKS_EXPECTED = SPAN_SECONDS / nPowTargetSpacing;

    boost::math::poisson_distribution<double> poisson(BLOCKS_EXPECTED);

    std::string strWarning;
    int64_t startTime = GetAdjustedTime()-SPAN_SECONDS;

    LOCK(cs);
    const CBlockIndex* i = bestHeader;
    int nBlocks = 0;
    while (i->GetBlockTime() >= startTime) {
        ++nBlocks;
        i = i->pprev;
        if (i == NULL) return; // Ran out of chain, we must not be fully sync'ed
    }

    // How likely is it to find that many by chance?
    double p = boost::math::pdf(poisson, nBlocks);

    LogPrint("partitioncheck", "%s: Found %d blocks in the last %d hours\n", __func__, nBlocks, SPAN_HOURS);
    LogPrint("partitioncheck", "%s: likelihood: %g\n", __func__, p);

    // Aim for one false-positive about every fifty years of normal running:
    const int FIFTY_YEARS = 50*365*24*60*60;
    double alertThreshold = 1.0 / (FIFTY_YEARS / SPAN_SECONDS);

    if (p <= alertThreshold && nBlocks < BLOCKS_EXPECTED)
    {
        // Many fewer blocks than expected: alert!
        strWarning = strprintf(_("WARNING: check your network connection, %d blocks received in the last %d hours (%d expected)"),
                               nBlocks, SPAN_HOURS, BLOCKS_EXPECTED);
    }
    else if (p <= alertThreshold && nBlocks > BLOCKS_EXPECTED)
    {
        // Many more blocks than expected: alert!
        strWarning = strprintf(_("WARNING: abnormally high number of blocks generated, %d blocks received in the last %d hours (%d expected)"),
                               nBlocks, SPAN_HOURS, BLOCKS_EXPECTED);
    }
    if (!strWarning.empty())
    {
        strMiscWarning = strWarning;
        AlertNotify(strWarning, true);
        lastAlertTime = now;
        uiInterface.NotifyAlertChanged();
    }
}

// Protected by cs_main
static VersionBitsCache versionbitscache;

int32_t ComputeBlockVersion(const CBlockIndex* pindexPrev, const Consensus::Params& params)
{
    LOCK(cs_main);
    int32_t nVersion = VERSIONBITS_TOP_BITS;

    for (int i = 1; i < (int)Consensus::MAX_VERSION_BITS_DEPLOYMENTS; i++) {
        ThresholdState state = VersionBitsState(pindexPrev, params, (Consensus::DeploymentPos)i, versionbitscache);
        if (state == THRESHOLD_LOCKED_IN || state == THRESHOLD_STARTED) {
            nVersion |= VersionBitsMask(params, (Consensus::DeploymentPos)i);
        }
    }

    return nVersion;
}

/**
 * Threshold condition checker that triggers when unknown versionbits are seen on the network.
 */
class WarningBitsConditionChecker : public AbstractThresholdConditionChecker
{
private:
    int bit;

public:
    WarningBitsConditionChecker(int bitIn) : bit(bitIn) {}

    int64_t BeginTime(const Consensus::Params& params) const { return 0; }
    int64_t EndTime(const Consensus::Params& params) const { return std::numeric_limits<int64_t>::max(); }
    int Period(const Consensus::Params& params) const { return params.nMinerConfirmationWindow; }
    int Threshold(const Consensus::Params& params) const { return params.nRuleChangeActivationThreshold; }

    bool Condition(const CBlockIndex* pindex, const Consensus::Params& params) const
    {
        return ((pindex->nVersion & VERSIONBITS_TOP_MASK) == VERSIONBITS_TOP_BITS) &&
               ((pindex->nVersion >> bit) & 1) != 0 &&
               ((ComputeBlockVersion(pindex->pprev, params) >> bit) & 1) == 0;
    }
};

// Protected by cs_main
static ThresholdConditionCache warningcache[VERSIONBITS_NUM_BITS];

static int64_t nTimeCheck = 0;
static int64_t nTimeForks = 0;
static int64_t nTimeVerify = 0;
static int64_t nTimeConnect = 0;
static int64_t nTimeIndex = 0;
static int64_t nTimeCallbacks = 0;
static int64_t nTimeTotal = 0;

bool ConnectBlock(const CBlock& block, CValidationState& state, CBlockIndex* pindex, CCoinsViewCache& view, bool fJustCheck)
{
    const CChainParams& chainparams = Params();
    AssertLockHeld(cs_main);

    int64_t nTimeStart = GetTimeMicros();

    // Check it again in case a previous version let a bad block in
    if (!CheckBlock(block, state, !fJustCheck, !fJustCheck))
        return false;

    // verify that the view's current state corresponds to the previous block
    uint256 hashPrevBlock = pindex->pprev == NULL ? uint256() : pindex->pprev->GetBlockHash();
    assert(hashPrevBlock == view.GetBestBlock());

    // Special case for the genesis block, skipping connection of its transactions
    // (its coinbase is unspendable)
    if (block.GetHash() == chainparams.GetConsensus().hashGenesisBlock) {
        if (!fJustCheck)
            view.SetBestBlock(pindex->GetBlockHash());
        return true;
    }

    const int64_t timeBarrier = GetTime() - 24 * 3600 * std::max(1, nScriptCheckThreads);
    // Blocks that have varius days of POW behind them makes them secure in
    // that actually online nodes checked the scripts, so during initial sync we
    // don't need to check the scripts.
    // All other block validity tests are still checked.
    bool fScriptChecks = !fCheckpointsEnabled || block.nTime > timeBarrier;

    int64_t nTime1 = GetTimeMicros(); nTimeCheck += nTime1 - nTimeStart;
    LogPrint("bench", "    - Sanity checks: %.2fms [%.2fs]\n", 0.001 * (nTime1 - nTimeStart), nTimeCheck * 0.000001);

    // Do not allow blocks that contain transactions which 'overwrite' older transactions,
    // unless those are already completely spent.
    // If such overwrites are allowed, coinbases and transactions depending upon those
    // can be duplicated to remove the ability to spend the first instance -- even after
    // being sent to another address.
    // See BIP30 and http://r6.ca/blog/20120206T005236Z.html for more information.
    // This logic is not necessary for memory pool transactions, as AcceptToMemoryPool
    // already refuses previously-known transaction ids entirely.
    // This rule was originally applied to all blocks with a timestamp after March 15, 2012, 0:00 UTC.
    // Now that the whole chain is irreversibly beyond that time it is applied to all blocks except the
    // two in the chain that violate it. This prevents exploiting the issue against nodes during their
    // initial block download.
    bool fEnforceBIP30 = (!pindex->phashBlock) || // Enforce on CreateNewBlock invocations which don't have a hash.
                          !((pindex->nHeight==91842 && pindex->GetBlockHash() == uint256S("0x00000000000a4d0a398161ffc163c503763b1f4360639393e0e4c8e300e0caec")) ||
                           (pindex->nHeight==91880 && pindex->GetBlockHash() == uint256S("0x00000000000743f190a18c5577a3c2d2a1f610ae9601ac046a38084ccb7cd721")));

    // Once BIP34 activated it was not possible to create new duplicate coinbases and thus other than starting
    // with the 2 existing duplicate coinbase pairs, not possible to create overwriting txs.  But by the
    // time BIP34 activated, in each of the existing pairs the duplicate coinbase had overwritten the first
    // before the first had been spent.  Since those coinbases are sufficiently buried its no longer possible to create further
    // duplicate transactions descending from the known pairs either.
    // If we're on the known chain at height greater than where BIP34 activated, we can save the db accesses needed for the BIP30 check.
    CBlockIndex *pindexBIP34height = pindex->pprev->GetAncestor(chainparams.GetConsensus().BIP34Height);
    //Only continue to enforce if we're below BIP34 activation height or the block hash at that height doesn't correspond.
    fEnforceBIP30 = fEnforceBIP30 && (!pindexBIP34height || !(pindexBIP34height->GetBlockHash() == chainparams.GetConsensus().BIP34Hash));

    if (fEnforceBIP30) {
        BOOST_FOREACH(const CTransaction& tx, block.vtx) {
            const CCoins* coins = view.AccessCoins(tx.GetHash());
            if (coins && !coins->IsPruned())
                return state.DoS(100, error("ConnectBlock(): tried to overwrite transaction"),
                                 REJECT_INVALID, "bad-txns-BIP30");
        }
    }

    // BIP16 didn't become active until Apr 1 2012
    int64_t nBIP16SwitchTime = 1333238400;
    bool fStrictPayToScriptHash = (pindex->GetBlockTime() >= nBIP16SwitchTime);

    unsigned int flags = fStrictPayToScriptHash ? SCRIPT_VERIFY_P2SH : SCRIPT_VERIFY_NONE;

    // Start enforcing the DERSIG (BIP66) rules, for block.nVersion=3 blocks,
    // when 75% of the network has upgraded:
    if (block.nVersion >= 3 && IsSuperMajority(3, pindex->pprev, chainparams.GetConsensus().nMajorityEnforceBlockUpgrade, chainparams.GetConsensus())) {
        flags |= SCRIPT_VERIFY_DERSIG;
    }

    // Start enforcing CHECKLOCKTIMEVERIFY, (BIP65) for block.nVersion=4
    // blocks, when 75% of the network has upgraded:
    if (block.nVersion >= 4 && IsSuperMajority(4, pindex->pprev, chainparams.GetConsensus().nMajorityEnforceBlockUpgrade, chainparams.GetConsensus())) {
        flags |= SCRIPT_VERIFY_CHECKLOCKTIMEVERIFY;
    }

    // Start enforcing BIP68 (sequence locks) and BIP112 (CHECKSEQUENCEVERIFY) using versionbits logic.
    int nLockTimeFlags = 0;
    if (VersionBitsState(pindex->pprev, chainparams.GetConsensus(), Consensus::DEPLOYMENT_CSV, versionbitscache) == THRESHOLD_ACTIVE) {
        flags |= SCRIPT_VERIFY_CHECKSEQUENCEVERIFY;
        nLockTimeFlags |= LOCKTIME_VERIFY_SEQUENCE;
    }

    int64_t nTime2 = GetTimeMicros(); nTimeForks += nTime2 - nTime1;
    LogPrint("bench", "    - Fork checks: %.2fms [%.2fs]\n", 0.001 * (nTime2 - nTime1), nTimeForks * 0.000001);

    CBlockUndo blockundo;

    CCheckQueueControl<CScriptCheck> control(fScriptChecks && nScriptCheckThreads ? &scriptcheckqueue : NULL);

    std::vector<int> prevheights;
    CAmount nFees = 0;
    int nInputs = 0;
    unsigned int nSigOps = 0;
    const uint64_t maxSigOps = Policy::blockSigOpAcceptLimit(::GetSerializeSize(block, SER_NETWORK, PROTOCOL_VERSION));
    CDiskTxPos pos(pindex->GetBlockPos(), GetSizeOfCompactSize(block.vtx.size()));
    std::vector<std::pair<uint256, CDiskTxPos> > vPos;
    vPos.reserve(block.vtx.size());
    blockundo.vtxundo.reserve(block.vtx.size() - 1);
    int nChecked = 0;
    int nOrphansChecked = 0;
    for (unsigned int i = 0; i < block.vtx.size(); i++)
    {
        const CTransaction &tx = block.vtx[i];

        nInputs += tx.vin.size();
        nSigOps += GetLegacySigOpCount(tx);
        if (nSigOps > maxSigOps)
            return state.DoS(100, error("ConnectBlock(): too many sigops"),
                             REJECT_INVALID, "bad-blk-sigops");

        if (!tx.IsCoinBase())
        {
            if (!view.HaveInputs(tx))
                return state.DoS(100, error("ConnectBlock(): inputs missing/spent"),
                                 REJECT_INVALID, "bad-txns-inputs-missingorspent");

            // Check that transaction is BIP68 final
            // BIP68 lock checks (as opposed to nLockTime checks) must
            // be in ConnectBlock because they require the UTXO set
            prevheights.resize(tx.vin.size());
            for (size_t j = 0; j < tx.vin.size(); j++) {
                prevheights[j] = view.AccessCoins(tx.vin[j].prevout.hash)->nHeight;
            }

            if (!SequenceLocks(tx, nLockTimeFlags, &prevheights, *pindex)) {
                return state.DoS(100, error("%s: contains a non-BIP68-final transaction", __func__),
                                 REJECT_INVALID, "bad-txns-nonfinal");
            }

            if (fStrictPayToScriptHash)
            {
                // Add in sigops done by pay-to-script-hash inputs;
                // this is to prevent a "rogue miner" from creating
                // an incredibly-expensive-to-validate block.
                nSigOps += GetP2SHSigOpCount(tx, view);
                if (nSigOps > maxSigOps)
                    return state.DoS(100, error("ConnectBlock(): too many sigops"),
                                     REJECT_INVALID, "bad-blk-sigops");
            }

            nFees += view.GetValueIn(tx)-tx.GetValueOut();

            std::vector<CScriptCheck> vChecks;
            bool fCacheResults = fJustCheck; /* Don't cache results if we're actually connecting blocks (still consult the cache, though) */
            // Only check inputs when the tx hash is not in the setPreVerifiedTxHash as would only
            // happen if this were a regular block or when a tx is found within the returning XThinblock.
            uint256 hash = tx.GetHash();
            bool inOrphanCache = setUnVerifiedOrphanTxHash.count(hash);
            if ((inOrphanCache) || (!setPreVerifiedTxHash.count(hash) && !inOrphanCache)) {
                nChecked++;
                if (inOrphanCache)
                    nOrphansChecked++;
                if (!CheckInputs(tx, state, view, fScriptChecks, flags, fCacheResults,
                            nScriptCheckThreads ? &vChecks : NULL))
                    return error("ConnectBlock(): CheckInputs on %s failed with %s",
                        tx.GetHash().ToString(), FormatStateMessage(state));
            }
            else {
                setPreVerifiedTxHash.erase(hash);
                setUnVerifiedOrphanTxHash.erase(hash);
            }
            control.Add(vChecks);
        }

        CTxUndo undoDummy;
        if (i > 0) {
            blockundo.vtxundo.push_back(CTxUndo());
        }
        UpdateCoins(tx, state, view, i == 0 ? undoDummy : blockundo.vtxundo.back(), pindex->nHeight);

        vPos.push_back(std::make_pair(tx.GetHash(), pos));
        pos.nTxOffset += ::GetSerializeSize(tx, SER_DISK, CLIENT_VERSION);
    }
    LogPrint("thin", "Number of CheckInputs() performed: %d  Orphan count: %d\n", nChecked, nOrphansChecked);

    int64_t nTime3 = GetTimeMicros(); nTimeConnect += nTime3 - nTime2;
    LogPrint("bench", "      - Connect %u transactions: %.2fms (%.3fms/tx, %.3fms/txin) [%.2fs]\n", (unsigned)block.vtx.size(), 0.001 * (nTime3 - nTime2), 0.001 * (nTime3 - nTime2) / block.vtx.size(), nInputs <= 1 ? 0 : 0.001 * (nTime3 - nTime2) / (nInputs-1), nTimeConnect * 0.000001);

    CAmount blockReward = nFees + GetBlockSubsidy(pindex->nHeight, chainparams.GetConsensus());
    if (block.vtx[0].GetValueOut() > blockReward)
        return state.DoS(100,
                         error("ConnectBlock(): coinbase pays too much (actual=%d vs limit=%d)",
                               block.vtx[0].GetValueOut(), blockReward),
                               REJECT_INVALID, "bad-cb-amount");

    if (!control.Wait())
        return state.DoS(100, false);
    int64_t nTime4 = GetTimeMicros(); nTimeVerify += nTime4 - nTime2;
    LogPrint("bench", "    - Verify %u txins: %.2fms (%.3fms/txin) [%.2fs]\n", nInputs - 1, 0.001 * (nTime4 - nTime2), nInputs <= 1 ? 0 : 0.001 * (nTime4 - nTime2) / (nInputs-1), nTimeVerify * 0.000001);

    if (fJustCheck)
        return true;

    // Write undo information to disk
    if (pindex->GetUndoPos().IsNull() || !pindex->IsValid(BLOCK_VALID_SCRIPTS))
    {
        if (pindex->GetUndoPos().IsNull()) {
            CDiskBlockPos pos;
            if (!FindUndoPos(state, pindex->nFile, pos, ::GetSerializeSize(blockundo, SER_DISK, CLIENT_VERSION) + 40))
                return error("ConnectBlock(): FindUndoPos failed");
            if (!UndoWriteToDisk(blockundo, pos, pindex->pprev->GetBlockHash(), chainparams.MessageStart()))
                return AbortNode(state, "Failed to write undo data");

            // update nUndoPos in block index
            pindex->nUndoPos = pos.nPos;
            pindex->nStatus |= BLOCK_HAVE_UNDO;
        }

        pindex->RaiseValidity(BLOCK_VALID_SCRIPTS);
        setDirtyBlockIndex.insert(pindex);
    }

    if (fTxIndex)
        if (!BlocksDB::instance()->WriteTxIndex(vPos))
            return AbortNode(state, "Failed to write transaction index");

    // add this block to the view's block chain
    view.SetBestBlock(pindex->GetBlockHash());

    int64_t nTime5 = GetTimeMicros(); nTimeIndex += nTime5 - nTime4;
    LogPrint("bench", "    - Index writing: %.2fms [%.2fs]\n", 0.001 * (nTime5 - nTime4), nTimeIndex * 0.000001);

    // Watch for changes to the previous coinbase transaction.
    static uint256 hashPrevBestCoinBase;
    GetMainSignals().UpdatedTransaction(hashPrevBestCoinBase);
    hashPrevBestCoinBase = block.vtx[0].GetHash();

    int64_t nTime6 = GetTimeMicros(); nTimeCallbacks += nTime6 - nTime5;
    LogPrint("bench", "    - Callbacks: %.2fms [%.2fs]\n", 0.001 * (nTime6 - nTime5), nTimeCallbacks * 0.000001);

    return true;
}

enum FlushStateMode {
    FLUSH_STATE_NONE,
    FLUSH_STATE_IF_NEEDED,
    FLUSH_STATE_PERIODIC,
    FLUSH_STATE_ALWAYS
};

/**
 * Update the on-disk chain state.
 * The caches and indexes are flushed depending on the mode we're called with
 * if they're too large, if it's been a while since the last write,
 * or always and in all cases if we're in prune mode and are deleting files.
 */
bool static FlushStateToDisk(CValidationState &state, FlushStateMode mode) {
    const CChainParams& chainparams = Params();
    LOCK2(cs_main, cs_LastBlockFile);
    static int64_t nLastWrite = 0;
    static int64_t nLastFlush = 0;
    static int64_t nLastSetChain = 0;
    std::set<int> setFilesToPrune;
    bool fFlushForPrune = false;
    try {
    if (fPruneMode && fCheckForPruning && !BlocksDB::instance()->isReindexing()) {
        FindFilesToPrune(setFilesToPrune, chainparams.PruneAfterHeight());
        fCheckForPruning = false;
        if (!setFilesToPrune.empty()) {
            fFlushForPrune = true;
            if (!fHavePruned) {
                BlocksDB::instance()->WriteFlag("prunedblockfiles", true);
                fHavePruned = true;
            }
        }
    }
    int64_t nNow = GetTimeMicros();
    // Avoid writing/flushing immediately after startup.
    if (nLastWrite == 0) {
        nLastWrite = nNow;
    }
    if (nLastFlush == 0) {
        nLastFlush = nNow;
    }
    if (nLastSetChain == 0) {
        nLastSetChain = nNow;
    }
    size_t cacheSize = pcoinsTip->DynamicMemoryUsage();
    // The cache is large and close to the limit, but we have time now (not in the middle of a block processing).
    bool fCacheLarge = mode == FLUSH_STATE_PERIODIC && cacheSize * (10.0/9) > nCoinCacheUsage;
    // The cache is over the limit, we have to write now.
    bool fCacheCritical = mode == FLUSH_STATE_IF_NEEDED && cacheSize > nCoinCacheUsage;
    // It's been a while since we wrote the block index to disk. Do this frequently, so we don't need to redownload after a crash.
    bool fPeriodicWrite = mode == FLUSH_STATE_PERIODIC && nNow > nLastWrite + (int64_t)DATABASE_WRITE_INTERVAL * 1000000;
    // It's been very long since we flushed the cache. Do this infrequently, to optimize cache usage.
    bool fPeriodicFlush = mode == FLUSH_STATE_PERIODIC && nNow > nLastFlush + (int64_t)DATABASE_FLUSH_INTERVAL * 1000000;
    // Combine all conditions that result in a full cache flush.
    bool fDoFullFlush = (mode == FLUSH_STATE_ALWAYS) || fCacheLarge || fCacheCritical || fPeriodicFlush || fFlushForPrune;
    // Write blocks and block index to disk.
    if (fDoFullFlush || fPeriodicWrite) {
        // Depend on nMinDiskSpace to ensure we can write block index
        if (!CheckDiskSpace(0))
            return state.Error("out of disk space");
        // First make sure all block and undo data is flushed to disk.
        FlushBlockFile();
        // Then update all block file information (which may refer to block and undo files).
        {
            std::vector<std::pair<int, const CBlockFileInfo*> > vFiles;
            vFiles.reserve(setDirtyFileInfo.size());
            for (set<int>::iterator it = setDirtyFileInfo.begin(); it != setDirtyFileInfo.end(); ) {
                vFiles.push_back(make_pair(*it, &vinfoBlockFile[*it]));
                setDirtyFileInfo.erase(it++);
            }
            std::vector<const CBlockIndex*> vBlocks;
            vBlocks.reserve(setDirtyBlockIndex.size());
            for (set<CBlockIndex*>::iterator it = setDirtyBlockIndex.begin(); it != setDirtyBlockIndex.end(); ) {
                vBlocks.push_back(*it);
                setDirtyBlockIndex.erase(it++);
            }
            if (!BlocksDB::instance()->WriteBatchSync(vFiles, nLastBlockFile, vBlocks)) {
                return AbortNode(state, "Files to write to block index database");
            }
        }
        // Finally remove any pruned files
        if (fFlushForPrune)
            UnlinkPrunedFiles(setFilesToPrune);
        nLastWrite = nNow;
    }
    // Flush best chain related state. This can only be done if the blocks / block index write was also done.
    if (fDoFullFlush) {
        // Typical CCoins structures on disk are around 128 bytes in size.
        // Pushing a new one to the database can cause it to be written
        // twice (once in the log, and once in the tables). This is already
        // an overestimation, as most will delete an existing entry or
        // overwrite one. Still, use a conservative safety factor of 2.
        if (!CheckDiskSpace(128 * 2 * 2 * pcoinsTip->GetCacheSize()))
            return state.Error("out of disk space");
        // Flush the chainstate (which may refer to block index entries).
        if (!pcoinsTip->Flush())
            return AbortNode(state, "Failed to write to coin database");
        nLastFlush = nNow;
    }
    if (fDoFullFlush || ((mode == FLUSH_STATE_ALWAYS || mode == FLUSH_STATE_PERIODIC) && nNow > nLastSetChain + (int64_t)DATABASE_WRITE_INTERVAL * 1000000)) {
        // Update best block in wallet (so we can detect restored wallets).
        GetMainSignals().SetBestChain(chainActive.GetLocator());
        nLastSetChain = nNow;
    }
    } catch (const std::runtime_error& e) {
        return AbortNode(state, std::string("System error while flushing: ") + e.what());
    }
    return true;
}

void FlushStateToDisk() {
    CValidationState state;
    FlushStateToDisk(state, FLUSH_STATE_ALWAYS);
}

void PruneAndFlush() {
    CValidationState state;
    fCheckForPruning = true;
    FlushStateToDisk(state, FLUSH_STATE_NONE);
}

/** Update chainActive and related internal data structures. */
void static UpdateTip(CBlockIndex *pindexNew) {
    const CChainParams& chainParams = Params();
    chainActive.SetTip(pindexNew);

    // New best block
    nTimeBestReceived = GetTime();
    mempool.AddTransactionsUpdated(1);

    LogPrintf("%s: new best=%s  height=%d  log2_work=%.8g  tx=%lu  date=%s progress=%f  cache=%.1fMiB(%utx)\n", __func__,
      chainActive.Tip()->GetBlockHash().ToString(), chainActive.Height(), log(chainActive.Tip()->nChainWork.getdouble())/log(2.0), (unsigned long)chainActive.Tip()->nChainTx,
      DateTimeStrFormat("%Y-%m-%d %H:%M:%S", chainActive.Tip()->GetBlockTime()),
      Checkpoints::GuessVerificationProgress(chainParams.Checkpoints(), chainActive.Tip()), pcoinsTip->DynamicMemoryUsage() * (1.0 / (1<<20)), pcoinsTip->GetCacheSize());

    cvBlockChange.notify_all();

    // Check the version of the last 100 blocks to see if we need to upgrade:
    static bool fWarned = false;
    if (!IsInitialBlockDownload())
    {
        int nUpgraded = 0;
        const CBlockIndex* pindex = chainActive.Tip();
        for (int bit = 0; bit < VERSIONBITS_NUM_BITS; bit++) {
            WarningBitsConditionChecker checker(bit);
            ThresholdState state = checker.GetStateFor(pindex, chainParams.GetConsensus(), warningcache[bit]);
            if (state == THRESHOLD_ACTIVE || state == THRESHOLD_LOCKED_IN) {
                if (state == THRESHOLD_ACTIVE) {
                    strMiscWarning = strprintf(_("Warning: unknown new rules activated (versionbit %i)"), bit);
                    if (!fWarned) {
                        AlertNotify(strMiscWarning, true);
                        fWarned = true;
                    }
                } else {
                    LogPrintf("%s: unknown new rules are about to activate (versionbit %i)\n", __func__, bit);
                }
            }
        }
        for (int i = 0; i < 100 && pindex != NULL; i++)
        {
            int32_t nExpectedVersion = ComputeBlockVersion(pindex->pprev, chainParams.GetConsensus());
            if (pindex->nVersion > VERSIONBITS_LAST_OLD_BLOCK_VERSION && (pindex->nVersion & ~nExpectedVersion) != 0)
                ++nUpgraded;
            pindex = pindex->pprev;
        }
        if (nUpgraded > 0)
            LogPrintf("%s: %d of last 100 blocks have unexpected version\n", __func__, nUpgraded);
        if (nUpgraded > 100/2)
        {
            // strMiscWarning is read by GetWarnings(), called by Qt and the JSON-RPC code to warn the user:
            strMiscWarning = _("Warning: Unknown block versions being mined! It's possible unknown rules are in effect");
            if (!fWarned) {
                AlertNotify(strMiscWarning, true);
                fWarned = true;
            }
        }
    }
}

/** Disconnect chainActive's tip. You probably want to call mempool.removeForReorg and manually re-limit mempool size after this, with cs_main held. */
bool static DisconnectTip(CValidationState& state, const Consensus::Params& consensusParams)
{
    CBlockIndex *pindexDelete = chainActive.Tip();
    assert(pindexDelete);
    // Read block from disk.
    CBlock block;
    if (!ReadBlockFromDisk(block, pindexDelete, consensusParams))
        return AbortNode(state, "Failed to read block");
    // Apply the block atomically to the chain state.
    int64_t nStart = GetTimeMicros();
    {
        CCoinsViewCache view(pcoinsTip);
        if (!DisconnectBlock(block, pindexDelete, view))
            return error("DisconnectTip(): DisconnectBlock %s failed", pindexDelete->GetBlockHash().ToString());
        bool flushed = view.Flush();
        assert(flushed);
    }
    LogPrint("bench", "- Disconnect block: %.2fms\n", (GetTimeMicros() - nStart) * 0.001);
    // Write the chain state to disk, if necessary.
    if (!FlushStateToDisk(state, FLUSH_STATE_IF_NEEDED))
        return false;
    // Resurrect mempool transactions from the disconnected block.
    std::vector<uint256> vHashUpdate;
    BOOST_FOREACH(const CTransaction &tx, block.vtx) {
        // ignore validation errors in resurrected transactions
        list<CTransaction> removed;
        CValidationState stateDummy;
        if (tx.IsCoinBase() || !AcceptToMemoryPool(mempool, stateDummy, tx, false, NULL, true)) {
            mempool.remove(tx, removed, true);
        } else if (mempool.exists(tx.GetHash())) {
            vHashUpdate.push_back(tx.GetHash());
        }
    }
    // AcceptToMemoryPool/addUnchecked all assume that new mempool entries have
    // no in-mempool children, which is generally not true when adding
    // previously-confirmed transactions back to the mempool.
    // UpdateTransactionsFromBlock finds descendants of any transactions in this
    // block that were added back and cleans up the mempool state.
    mempool.UpdateTransactionsFromBlock(vHashUpdate);

    // Update chainActive and related variables.
    UpdateTip(pindexDelete->pprev);
    // Let wallets know transactions went from 1-confirmed to
    // 0-confirmed or conflicted:
    BOOST_FOREACH(const CTransaction &tx, block.vtx) {
        SyncWithWallets(tx, NULL);
    }
    return true;
}

static int64_t nTimeReadFromDisk = 0;
static int64_t nTimeConnectTotal = 0;
static int64_t nTimeFlush = 0;
static int64_t nTimeChainState = 0;
static int64_t nTimePostConnect = 0;

/**
 * Connect a new block to chainActive. pblock is either NULL or a pointer to a CBlock
 * corresponding to pindexNew, to bypass loading it again from disk.
 */
bool static ConnectTip(CValidationState& state, const CChainParams& chainparams, CBlockIndex* pindexNew, const CBlock* pblock)
{
    assert(pindexNew->pprev == chainActive.Tip());
    // Read block from disk.
    int64_t nTime1 = GetTimeMicros();
    CBlock block;
    if (!pblock) {
        if (!ReadBlockFromDisk(block, pindexNew, chainparams.GetConsensus()))
            return AbortNode(state, "Failed to read block");
        pblock = &block;
    }
    // Apply the block atomically to the chain state.
    int64_t nTime2 = GetTimeMicros(); nTimeReadFromDisk += nTime2 - nTime1;
    int64_t nTime3;
    LogPrint("bench", "  - Load block from disk: %.2fms [%.2fs]\n", (nTime2 - nTime1) * 0.001, nTimeReadFromDisk * 0.000001);
    {
        CCoinsViewCache view(pcoinsTip);
        bool rv = ConnectBlock(*pblock, state, pindexNew, view);
        GetMainSignals().BlockChecked(*pblock, state);
        if (!rv) {
            if (state.IsInvalid())
                InvalidBlockFound(pindexNew, state);
            return error("ConnectTip(): ConnectBlock %s failed", pindexNew->GetBlockHash().ToString());
        }
        mapBlockSource.erase(pindexNew->GetBlockHash());
        nTime3 = GetTimeMicros(); nTimeConnectTotal += nTime3 - nTime2;
        LogPrint("bench", "  - Connect total: %.2fms [%.2fs]\n", (nTime3 - nTime2) * 0.001, nTimeConnectTotal * 0.000001);
        bool flushed = view.Flush();
        assert(flushed);
    }
    int64_t nTime4 = GetTimeMicros(); nTimeFlush += nTime4 - nTime3;
    LogPrint("bench", "  - Flush: %.2fms [%.2fs]\n", (nTime4 - nTime3) * 0.001, nTimeFlush * 0.000001);
    // Write the chain state to disk, if necessary.
    if (!FlushStateToDisk(state, FLUSH_STATE_IF_NEEDED))
        return false;
    int64_t nTime5 = GetTimeMicros(); nTimeChainState += nTime5 - nTime4;
    LogPrint("bench", "  - Writing chainstate: %.2fms [%.2fs]\n", (nTime5 - nTime4) * 0.001, nTimeChainState * 0.000001);
    // Remove conflicting transactions from the mempool.
    list<CTransaction> txConflicted;
    mempool.removeForBlock(pblock->vtx, pindexNew->nHeight, txConflicted, !IsInitialBlockDownload());
    // Update chainActive & related variables.
    UpdateTip(pindexNew);
    // Tell wallet about transactions that went from mempool
    // to conflicted:
    BOOST_FOREACH(const CTransaction &tx, txConflicted) {
        SyncWithWallets(tx, NULL);
    }
    // ... and about transactions that got confirmed:
    BOOST_FOREACH(const CTransaction &tx, pblock->vtx) {
        SyncWithWallets(tx, pblock);
    }

    int64_t nTime6 = GetTimeMicros(); nTimePostConnect += nTime6 - nTime5; nTimeTotal += nTime6 - nTime1;
    LogPrint("bench", "  - Connect postprocess: %.2fms [%.2fs]\n", (nTime6 - nTime5) * 0.001, nTimePostConnect * 0.000001);
    LogPrint("bench", "- Connect block: %.2fms [%.2fs]\n", (nTime6 - nTime1) * 0.001, nTimeTotal * 0.000001);
    return true;
}

/**
 * Return the tip of the chain with the most work in it, that isn't
 * known to be invalid (it's however far from certain to be valid).
 */
static CBlockIndex* FindMostWorkChain() {
    do {
        CBlockIndex *pindexNew = NULL;

        // Find the best candidate header.
        {
            std::set<CBlockIndex*, CBlockIndexWorkComparator>::reverse_iterator it = setBlockIndexCandidates.rbegin();
            if (it == setBlockIndexCandidates.rend())
                return NULL;
            pindexNew = *it;
        }

        // Check whether all blocks on the path between the currently active chain and the candidate are valid.
        // Just going until the active chain is an optimization, as we know all blocks in it are valid already.
        CBlockIndex *pindexTest = pindexNew;
        bool fInvalidAncestor = false;
        while (pindexTest && !chainActive.Contains(pindexTest)) {
            assert(pindexTest->nChainTx || pindexTest->nHeight == 0);

            // Pruned nodes may have entries in setBlockIndexCandidates for
            // which block files have been deleted.  Remove those as candidates
            // for the most work chain if we come across them; we can't switch
            // to a chain unless we have all the non-active-chain parent blocks.
            bool fFailedChain = pindexTest->nStatus & BLOCK_FAILED_MASK;
            bool fMissingData = !(pindexTest->nStatus & BLOCK_HAVE_DATA);
            if (fFailedChain || fMissingData) {
                // Candidate chain is not usable (either invalid or missing data)
                if (fFailedChain && (pindexBestInvalid == NULL || pindexNew->nChainWork > pindexBestInvalid->nChainWork))
                    pindexBestInvalid = pindexNew;
                CBlockIndex *pindexFailed = pindexNew;
                // Remove the entire chain from the set.
                while (pindexTest != pindexFailed) {
                    if (fFailedChain) {
                        pindexFailed->nStatus |= BLOCK_FAILED_CHILD;
                    } else if (fMissingData) {
                        // If we're missing data, then add back to mapBlocksUnlinked,
                        // so that if the block arrives in the future we can try adding
                        // to setBlockIndexCandidates again.
                        mapBlocksUnlinked.insert(std::make_pair(pindexFailed->pprev, pindexFailed));
                    }
                    setBlockIndexCandidates.erase(pindexFailed);
                    pindexFailed = pindexFailed->pprev;
                }
                setBlockIndexCandidates.erase(pindexTest);
                fInvalidAncestor = true;
                break;
            }
            pindexTest = pindexTest->pprev;
        }
        if (!fInvalidAncestor)
            return pindexNew;
    } while(true);
}

/** Delete all entries in setBlockIndexCandidates that are worse than the current tip. */
static void PruneBlockIndexCandidates() {
    // Note that we can't delete the current block itself, as we may need to return to it later in case a
    // reorganization to a better block fails.
    std::set<CBlockIndex*, CBlockIndexWorkComparator>::iterator it = setBlockIndexCandidates.begin();
    while (it != setBlockIndexCandidates.end() && setBlockIndexCandidates.value_comp()(*it, chainActive.Tip())) {
        setBlockIndexCandidates.erase(it++);
    }
    // Either the current tip or a successor of it we're working towards is left in setBlockIndexCandidates.
    assert(!setBlockIndexCandidates.empty());
}

/**
 * Try to make some progress towards making pindexMostWork the active block.
 * pblock is either NULL or a pointer to a CBlock corresponding to pindexMostWork.
 */
static bool ActivateBestChainStep(CValidationState& state, const CChainParams& chainparams, CBlockIndex* pindexMostWork, const CBlock* pblock)
{
    AssertLockHeld(cs_main);
    bool fInvalidFound = false;
    const CBlockIndex *pindexOldTip = chainActive.Tip();
    const CBlockIndex *pindexFork = chainActive.FindFork(pindexMostWork);

    // Disconnect active blocks which are no longer in the best chain.
    bool fBlocksDisconnected = false;
    while (chainActive.Tip() && chainActive.Tip() != pindexFork) {
        if (!DisconnectTip(state, chainparams.GetConsensus()))
            return false;
        fBlocksDisconnected = true;
    }

    // Build list of new blocks to connect.
    std::vector<CBlockIndex*> vpindexToConnect;
    bool fContinue = true;
    int nHeight = pindexFork ? pindexFork->nHeight : -1;
    while (fContinue && nHeight != pindexMostWork->nHeight) {
        // Don't iterate the entire list of potential improvements toward the best tip, as we likely only need
        // a few blocks along the way.
        int nTargetHeight = std::min(nHeight + 32, pindexMostWork->nHeight);
        vpindexToConnect.clear();
        vpindexToConnect.reserve(nTargetHeight - nHeight);
        CBlockIndex *pindexIter = pindexMostWork->GetAncestor(nTargetHeight);
        while (pindexIter && pindexIter->nHeight != nHeight) {
            vpindexToConnect.push_back(pindexIter);
            pindexIter = pindexIter->pprev;
        }
        nHeight = nTargetHeight;

        // Connect new blocks.
        BOOST_REVERSE_FOREACH(CBlockIndex *pindexConnect, vpindexToConnect) {
            if (!ConnectTip(state, chainparams, pindexConnect, pindexConnect == pindexMostWork ? pblock : NULL)) {
                if (state.IsInvalid()) {
                    // The block violates a consensus rule.
                    if (!state.CorruptionPossible())
                        InvalidChainFound(vpindexToConnect.back());
                    state = CValidationState();
                    fInvalidFound = true;
                    fContinue = false;
                    break;
                } else {
                    // A system error occurred (disk space, database error, ...).
                    return false;
                }
            } else {
                PruneBlockIndexCandidates();
                if (!pindexOldTip || chainActive.Tip()->nChainWork > pindexOldTip->nChainWork) {
                    // We're in a better position than we were. Return temporarily to release the lock.
                    fContinue = false;
                    break;
                }
            }
        }
    }

    if (fBlocksDisconnected) {
        mempool.removeForReorg(pcoinsTip, chainActive.Tip()->nHeight + 1, STANDARD_LOCKTIME_VERIFY_FLAGS);
        LimitMempoolSize(mempool, GetArg("-maxmempool", DEFAULT_MAX_MEMPOOL_SIZE) * 1000000, GetArg("-mempoolexpiry", DEFAULT_MEMPOOL_EXPIRY) * 60 * 60);
    }
    mempool.check(pcoinsTip);

    // Callbacks/notifications for a new best chain.
    if (fInvalidFound)
        CheckForkWarningConditionsOnNewFork(vpindexToConnect.back());
    else
        CheckForkWarningConditions();

    return true;
}

/**
 * Make the best chain active, in multiple steps. The result is either failure
 * or an activated best chain. pblock is either NULL or a pointer to a block
 * that is already loaded (to avoid loading it again from disk).
 */
bool ActivateBestChain(CValidationState &state, const CChainParams& chainparams, const CBlock *pblock) {
    CBlockIndex *pindexMostWork = NULL;
    do {
        boost::this_thread::interruption_point();
        if (ShutdownRequested())
            break;

        CBlockIndex *pindexNewTip = NULL;
        const CBlockIndex *pindexFork;
        bool fInitialDownload;
        {
            LOCK(cs_main);
            CBlockIndex *pindexOldTip = chainActive.Tip();
            pindexMostWork = FindMostWorkChain();

            // Whether we have anything to do at all.
            if (pindexMostWork == NULL || pindexMostWork == chainActive.Tip())
                return true;

            if (!ActivateBestChainStep(state, chainparams, pindexMostWork, pblock && pblock->GetHash() == pindexMostWork->GetBlockHash() ? pblock : NULL))
                return false;

            pindexNewTip = chainActive.Tip();
            pindexFork = chainActive.FindFork(pindexOldTip);
            fInitialDownload = IsInitialBlockDownload();
        }
        // When we reach this point, we switched to a new tip (stored in pindexNewTip).

        // Notifications/callbacks that can run without cs_main
        // Always notify the UI if a new block tip was connected
        if (pindexFork != pindexNewTip) {
            uiInterface.NotifyBlockTip(fInitialDownload, pindexNewTip);

            if (!fInitialDownload) {
                // Find the hashes of all blocks that weren't previously in the best chain.
                std::vector<uint256> vHashes;
                CBlockIndex *pindexToAnnounce = pindexNewTip;
                while (pindexToAnnounce != pindexFork) {
                    vHashes.push_back(pindexToAnnounce->GetBlockHash());
                    pindexToAnnounce = pindexToAnnounce->pprev;
                    if (vHashes.size() == MAX_BLOCKS_TO_ANNOUNCE) {
                        // Limit announcements in case of a huge reorganization.
                        // Rely on the peer's synchronization mechanism in that case.
                        break;
                    }
                }
                // Relay inventory, but don't relay old inventory during initial block download.
                int nBlockEstimate = 0;
                if (fCheckpointsEnabled)
                    nBlockEstimate = Checkpoints::GetTotalBlocksEstimate(chainparams.Checkpoints());
                {
                    LOCK(cs_vNodes);
                    BOOST_FOREACH(CNode* pnode, vNodes) {
                        if (chainActive.Height() > (pnode->nStartingHeight != -1 ? pnode->nStartingHeight - 2000 : nBlockEstimate)) {
                            BOOST_REVERSE_FOREACH(const uint256& hash, vHashes) {
                                pnode->PushBlockHash(hash);
                            }
                        }
                    }
                }
                // Notify external listeners about the new tip.
                if (!vHashes.empty()) {
                    GetMainSignals().UpdatedBlockTip(pindexNewTip);
                }
            }
        }
    } while(pindexMostWork != chainActive.Tip());
    CheckBlockIndex(chainparams.GetConsensus());

    // Write changes periodically to disk, after relay.
    if (!FlushStateToDisk(state, FLUSH_STATE_PERIODIC)) {
        return false;
    }

    return true;
}

bool InvalidateBlock(CValidationState& state, const Consensus::Params& consensusParams, CBlockIndex *pindex)
{
    AssertLockHeld(cs_main);

    // Mark the block itself as invalid.
    pindex->nStatus |= BLOCK_FAILED_VALID;
    setDirtyBlockIndex.insert(pindex);
    setBlockIndexCandidates.erase(pindex);

    while (chainActive.Contains(pindex)) {
        CBlockIndex *pindexWalk = chainActive.Tip();
        pindexWalk->nStatus |= BLOCK_FAILED_CHILD;
        setDirtyBlockIndex.insert(pindexWalk);
        setBlockIndexCandidates.erase(pindexWalk);
        // ActivateBestChain considers blocks already in chainActive
        // unconditionally valid already, so force disconnect away from it.
        if (!DisconnectTip(state, consensusParams)) {
            mempool.removeForReorg(pcoinsTip, chainActive.Tip()->nHeight + 1, STANDARD_LOCKTIME_VERIFY_FLAGS);
            return false;
        }
    }

    LimitMempoolSize(mempool, GetArg("-maxmempool", DEFAULT_MAX_MEMPOOL_SIZE) * 1000000, GetArg("-mempoolexpiry", DEFAULT_MEMPOOL_EXPIRY) * 60 * 60);

    // The resulting new best tip may not be in setBlockIndexCandidates anymore, so
    // add it again.
    BlockMap::iterator it = mapBlockIndex.begin();
    while (it != mapBlockIndex.end()) {
        if (it->second->IsValid(BLOCK_VALID_TRANSACTIONS) && it->second->nChainTx && !setBlockIndexCandidates.value_comp()(it->second, chainActive.Tip())) {
            setBlockIndexCandidates.insert(it->second);
        }
        it++;
    }

    InvalidChainFound(pindex);
    mempool.removeForReorg(pcoinsTip, chainActive.Tip()->nHeight + 1, STANDARD_LOCKTIME_VERIFY_FLAGS);
    return true;
}

bool ReconsiderBlock(CValidationState& state, CBlockIndex *pindex) {
    AssertLockHeld(cs_main);

    int nHeight = pindex->nHeight;

    // Remove the invalidity flag from this block and all its descendants.
    BlockMap::iterator it = mapBlockIndex.begin();
    while (it != mapBlockIndex.end()) {
        if (!it->second->IsValid() && it->second->GetAncestor(nHeight) == pindex) {
            it->second->nStatus &= ~BLOCK_FAILED_MASK;
            setDirtyBlockIndex.insert(it->second);
            if (it->second->IsValid(BLOCK_VALID_TRANSACTIONS) && it->second->nChainTx && setBlockIndexCandidates.value_comp()(chainActive.Tip(), it->second)) {
                setBlockIndexCandidates.insert(it->second);
            }
            if (it->second == pindexBestInvalid) {
                // Reset invalid block marker if it was pointing to one of those.
                pindexBestInvalid = NULL;
            }
        }
        it++;
    }

    // Remove the invalidity flag from all ancestors too.
    while (pindex != NULL) {
        if (pindex->nStatus & BLOCK_FAILED_MASK) {
            pindex->nStatus &= ~BLOCK_FAILED_MASK;
            setDirtyBlockIndex.insert(pindex);
        }
        pindex = pindex->pprev;
    }
    return true;
}

CBlockIndex* AddToBlockIndex(const CBlockHeader& block)
{
    // Check for duplicate
    uint256 hash = block.GetHash();
    BlockMap::iterator it = mapBlockIndex.find(hash);
    if (it != mapBlockIndex.end())
        return it->second;

    // Construct new block index object
    CBlockIndex* pindexNew = new CBlockIndex(block);
    assert(pindexNew);
    // We assign the sequence id to blocks only when the full data is available,
    // to avoid miners withholding blocks but broadcasting headers, to get a
    // competitive advantage.
    pindexNew->nSequenceId = 0;
    BlockMap::iterator mi = mapBlockIndex.insert(make_pair(hash, pindexNew)).first;
    pindexNew->phashBlock = &((*mi).first);
    BlockMap::iterator miPrev = mapBlockIndex.find(block.hashPrevBlock);
    if (miPrev != mapBlockIndex.end())
    {
        pindexNew->pprev = (*miPrev).second;
        pindexNew->nHeight = pindexNew->pprev->nHeight + 1;
        pindexNew->BuildSkip();
    }
    pindexNew->nChainWork = (pindexNew->pprev ? pindexNew->pprev->nChainWork : 0) + GetBlockProof(*pindexNew);
    pindexNew->RaiseValidity(BLOCK_VALID_TREE);
    if (pindexBestHeader == NULL || pindexBestHeader->nChainWork < pindexNew->nChainWork)
        pindexBestHeader = pindexNew;

    setDirtyBlockIndex.insert(pindexNew);

    return pindexNew;
}

/** Mark a block as having its data received and checked (up to BLOCK_VALID_TRANSACTIONS). */
bool ReceivedBlockTransactions(const CBlock &block, CValidationState& state, CBlockIndex *pindexNew, const CDiskBlockPos& pos)
{
    pindexNew->nTx = block.vtx.size();
    pindexNew->nChainTx = 0;
    pindexNew->nFile = pos.nFile;
    pindexNew->nDataPos = pos.nPos;
    pindexNew->nUndoPos = 0;
    pindexNew->nStatus |= BLOCK_HAVE_DATA;
    pindexNew->RaiseValidity(BLOCK_VALID_TRANSACTIONS);
    setDirtyBlockIndex.insert(pindexNew);

    if (pindexNew->pprev == NULL || pindexNew->pprev->nChainTx) {
        // If pindexNew is the genesis block or all parents are BLOCK_VALID_TRANSACTIONS.
        deque<CBlockIndex*> queue;
        queue.push_back(pindexNew);

        // Recursively process any descendant blocks that now may be eligible to be connected.
        while (!queue.empty()) {
            CBlockIndex *pindex = queue.front();
            queue.pop_front();
            pindex->nChainTx = (pindex->pprev ? pindex->pprev->nChainTx : 0) + pindex->nTx;
            {
                LOCK(cs_nBlockSequenceId);
                pindex->nSequenceId = nBlockSequenceId++;
            }
            if (chainActive.Tip() == NULL || !setBlockIndexCandidates.value_comp()(pindex, chainActive.Tip())) {
                setBlockIndexCandidates.insert(pindex);
            }
            std::pair<std::multimap<CBlockIndex*, CBlockIndex*>::iterator, std::multimap<CBlockIndex*, CBlockIndex*>::iterator> range = mapBlocksUnlinked.equal_range(pindex);
            while (range.first != range.second) {
                std::multimap<CBlockIndex*, CBlockIndex*>::iterator it = range.first;
                queue.push_back(it->second);
                range.first++;
                mapBlocksUnlinked.erase(it);
            }
        }
    } else {
        if (pindexNew->pprev && pindexNew->pprev->IsValid(BLOCK_VALID_TREE)) {
            mapBlocksUnlinked.insert(std::make_pair(pindexNew->pprev, pindexNew));
        }
    }

    return true;
}

bool FindBlockPos(CValidationState &state, CDiskBlockPos &pos, unsigned int nAddSize, unsigned int nHeight, uint64_t nTime, bool fKnown = false)
{
    LOCK(cs_LastBlockFile);

    unsigned int nFile = fKnown ? pos.nFile : nLastBlockFile;
    if (vinfoBlockFile.size() <= nFile) {
        vinfoBlockFile.resize(nFile + 1);
    }

    if (!fKnown) {
        while (vinfoBlockFile[nFile].nSize + nAddSize >= MAX_BLOCKFILE_SIZE) {
            nFile++;
            if (vinfoBlockFile.size() <= nFile) {
                vinfoBlockFile.resize(nFile + 1);
            }
        }
        pos.nFile = nFile;
        pos.nPos = vinfoBlockFile[nFile].nSize;
    }

    if ((int)nFile != nLastBlockFile) {
        if (!fKnown) {
            LogPrintf("Leaving block file %i: %s\n", nLastBlockFile, vinfoBlockFile[nLastBlockFile].ToString());
        }
        FlushBlockFile(!fKnown);
        nLastBlockFile = nFile;
    }

    vinfoBlockFile[nFile].AddBlock(nHeight, nTime);
    if (fKnown)
        vinfoBlockFile[nFile].nSize = std::max(pos.nPos + nAddSize, vinfoBlockFile[nFile].nSize);
    else
        vinfoBlockFile[nFile].nSize += nAddSize;

    if (!fKnown) {
        unsigned int nOldChunks = (pos.nPos + BLOCKFILE_CHUNK_SIZE - 1) / BLOCKFILE_CHUNK_SIZE;
        unsigned int nNewChunks = (vinfoBlockFile[nFile].nSize + BLOCKFILE_CHUNK_SIZE - 1) / BLOCKFILE_CHUNK_SIZE;
        if (nNewChunks > nOldChunks) {
            if (fPruneMode)
                fCheckForPruning = true;
            if (CheckDiskSpace(nNewChunks * BLOCKFILE_CHUNK_SIZE - pos.nPos)) {
                FILE *file = OpenBlockFile(pos);
                if (file) {
                    LogPrintf("Pre-allocating up to position 0x%x in blk%05u.dat\n", nNewChunks * BLOCKFILE_CHUNK_SIZE, pos.nFile);
                    AllocateFileRange(file, pos.nPos, nNewChunks * BLOCKFILE_CHUNK_SIZE - pos.nPos);
                    fclose(file);
                }
            }
            else
                return state.Error("out of disk space");
        }
    }

    setDirtyFileInfo.insert(nFile);
    return true;
}

bool FindUndoPos(CValidationState &state, int nFile, CDiskBlockPos &pos, unsigned int nAddSize)
{
    pos.nFile = nFile;

    LOCK(cs_LastBlockFile);

    unsigned int nNewSize;
    pos.nPos = vinfoBlockFile[nFile].nUndoSize;
    nNewSize = vinfoBlockFile[nFile].nUndoSize += nAddSize;
    setDirtyFileInfo.insert(nFile);

    unsigned int nOldChunks = (pos.nPos + UNDOFILE_CHUNK_SIZE - 1) / UNDOFILE_CHUNK_SIZE;
    unsigned int nNewChunks = (nNewSize + UNDOFILE_CHUNK_SIZE - 1) / UNDOFILE_CHUNK_SIZE;
    if (nNewChunks > nOldChunks) {
        if (fPruneMode)
            fCheckForPruning = true;
        if (CheckDiskSpace(nNewChunks * UNDOFILE_CHUNK_SIZE - pos.nPos)) {
            FILE *file = OpenUndoFile(pos);
            if (file) {
                LogPrintf("Pre-allocating up to position 0x%x in rev%05u.dat\n", nNewChunks * UNDOFILE_CHUNK_SIZE, pos.nFile);
                AllocateFileRange(file, pos.nPos, nNewChunks * UNDOFILE_CHUNK_SIZE - pos.nPos);
                fclose(file);
            }
        }
        else
            return state.Error("out of disk space");
    }

    return true;
}

bool CheckBlockHeader(const CBlockHeader& block, CValidationState& state, bool fCheckPOW)
{
    // Check proof of work matches claimed amount
    if (fCheckPOW && !CheckProofOfWork(block.GetHash(), block.nBits, Params().GetConsensus()))
        return state.DoS(50, error("CheckBlockHeader(): proof of work failed"),
                         REJECT_INVALID, "high-hash");

    // Check timestamp
    if (block.GetBlockTime() > GetAdjustedTime() + 2 * 60 * 60)
        return state.Invalid(error("CheckBlockHeader(): block timestamp too far in the future"),
                             REJECT_INVALID, "time-too-new");

    return true;
}

bool CheckBlock(const CBlock& block, CValidationState& state, bool fCheckPOW, bool fCheckMerkleRoot)
{
    // These are checks that are independent of context.

    if (block.fChecked)
        return true;

    // Check that the header is valid (particularly PoW).  This is mostly
    // redundant with the call in AcceptBlockHeader.
    if (!CheckBlockHeader(block, state, fCheckPOW))
        return false;

    // Check the merkle root.
    if (fCheckMerkleRoot) {
        bool mutated;
        uint256 hashMerkleRoot2 = BlockMerkleRoot(block, &mutated);
        if (block.hashMerkleRoot != hashMerkleRoot2)
            return state.DoS(100, error("CheckBlock(): hashMerkleRoot mismatch"),
                             REJECT_INVALID, "bad-txnmrklroot", true);

        // Check for merkle tree malleability (CVE-2012-2459): repeating sequences
        // of transactions in a block without affecting the merkle root of a block,
        // while still invalidating it.
        if (mutated)
            return state.DoS(100, error("CheckBlock(): duplicate transaction"),
                             REJECT_INVALID, "bad-txns-duplicate", true);
    }

    // Size limits
    if (block.vtx.empty())
        return state.DoS(100, error("CheckBlock(): Missing coinbase tx"), REJECT_INVALID, "bad-blk-length");
    const std::uint32_t blockSizeAcceptLimit = Policy::blockSizeAcceptLimit();
    const std::uint32_t blockSize = ::GetSerializeSize(block, SER_NETWORK, PROTOCOL_VERSION);
    if (block.vtx.size() > blockSizeAcceptLimit || blockSize > blockSizeAcceptLimit) {
        const float punishment = (blockSize - blockSizeAcceptLimit) / (float) blockSizeAcceptLimit;
        return state.DoS(10 * punishment + 0.5, error("CheckBlock(): block larger than user-limit"), REJECT_EXCEEDSLIMIT, "bad-blk-length");
    }

    // All potential-corruption validation must be done before we do any
    // transaction validation, as otherwise we may mark the header as invalid
    // because we receive the wrong transactions for it.

    // First transaction must be coinbase, the rest must not be
    if (block.vtx.empty() || !block.vtx[0].IsCoinBase())
        return state.DoS(100, error("CheckBlock(): first tx is not coinbase"),
                         REJECT_INVALID, "bad-cb-missing");
    for (unsigned int i = 1; i < block.vtx.size(); i++)
        if (block.vtx[i].IsCoinBase())
            return state.DoS(100, error("CheckBlock(): more than one coinbase"),
                             REJECT_INVALID, "bad-cb-multiple");

    // Check transactions
    BOOST_FOREACH(const CTransaction& tx, block.vtx)
        if (!CheckTransaction(tx, state))
            return error("CheckBlock(): CheckTransaction of %s failed with %s",
                tx.GetHash().ToString(),
                FormatStateMessage(state));

    unsigned int nSigOps = 0;
    BOOST_FOREACH(const CTransaction& tx, block.vtx)
    {
        nSigOps += GetLegacySigOpCount(tx);
    }
    if (nSigOps > Policy::blockSigOpAcceptLimit(blockSize))
        return state.DoS(100, error("CheckBlock(): out-of-bounds SigOpCount"),
                         REJECT_INVALID, "bad-blk-sigops");

    if (fCheckPOW && fCheckMerkleRoot)
        block.fChecked = true;

    return true;
}

static bool CheckIndexAgainstCheckpoint(const CBlockIndex* pindexPrev, CValidationState& state, const CChainParams& chainparams, const uint256& hash)
{
    if (*pindexPrev->phashBlock == chainparams.GetConsensus().hashGenesisBlock)
        return true;

    int nHeight = pindexPrev->nHeight+1;
    // Don't accept any forks from the main chain prior to last checkpoint
    CBlockIndex* pcheckpoint = Checkpoints::GetLastCheckpoint(chainparams.Checkpoints());
    if (pcheckpoint && nHeight < pcheckpoint->nHeight)
        return state.DoS(100, error("%s: forked chain older than last checkpoint (height %d)", __func__, nHeight));

    return true;
}

bool ContextualCheckBlockHeader(const CBlockHeader& block, CValidationState& state, CBlockIndex * const pindexPrev)
{
    const Consensus::Params& consensusParams = Params().GetConsensus();
    // Check proof of work
    if (block.nBits != GetNextWorkRequired(pindexPrev, &block, consensusParams))
        return state.DoS(100, error("%s: incorrect proof of work", __func__),
                         REJECT_INVALID, "bad-diffbits");

    // Check timestamp against prev
    if (block.GetBlockTime() <= pindexPrev->GetMedianTimePast())
        return state.Invalid(error("%s: block's timestamp is too early", __func__),
                             REJECT_INVALID, "time-too-old");

    // Reject block.nVersion=1 blocks when 95% (75% on testnet) of the network has upgraded:
    if (block.nVersion < 2 && IsSuperMajority(2, pindexPrev, consensusParams.nMajorityRejectBlockOutdated, consensusParams))
        return state.Invalid(error("%s: rejected nVersion=1 block", __func__),
                             REJECT_OBSOLETE, "bad-version");

    // Reject block.nVersion=2 blocks when 95% (75% on testnet) of the network has upgraded:
    if (block.nVersion < 3 && IsSuperMajority(3, pindexPrev, consensusParams.nMajorityRejectBlockOutdated, consensusParams))
        return state.Invalid(error("%s: rejected nVersion=2 block", __func__),
                             REJECT_OBSOLETE, "bad-version");

    // Reject block.nVersion=3 blocks when 95% (75% on testnet) of the network has upgraded:
    if (block.nVersion < 4 && IsSuperMajority(4, pindexPrev, consensusParams.nMajorityRejectBlockOutdated, consensusParams))
        return state.Invalid(error("%s : rejected nVersion=3 block", __func__),
                             REJECT_OBSOLETE, "bad-version");

    return true;
}

bool ContextualCheckBlock(const CBlock& block, CValidationState& state, CBlockIndex * const pindexPrev)
{
    const int nHeight = pindexPrev == NULL ? 0 : pindexPrev->nHeight + 1;
    const Consensus::Params& consensusParams = Params().GetConsensus();

    // Start enforcing BIP113 (Median Time Past) using versionbits logic.
    int nLockTimeFlags = 0;
    if (VersionBitsState(pindexPrev, consensusParams, Consensus::DEPLOYMENT_CSV, versionbitscache) == THRESHOLD_ACTIVE) {
        nLockTimeFlags |= LOCKTIME_MEDIAN_TIME_PAST;
    }

    int64_t nLockTimeCutoff = (nLockTimeFlags & LOCKTIME_MEDIAN_TIME_PAST)
                              ? pindexPrev->GetMedianTimePast()
                              : block.GetBlockTime();

    // Check that all transactions are finalized
    BOOST_FOREACH(const CTransaction& tx, block.vtx) {
        if (!IsFinalTx(tx, nHeight, nLockTimeCutoff)) {
            return state.DoS(10, error("%s: contains a non-final transaction", __func__), REJECT_INVALID, "bad-txns-nonfinal");
        }
    }

    // Enforce block.nVersion=2 rule that the coinbase starts with serialized block height
    // if 750 of the last 1,000 blocks are version 2 or greater (51/100 if testnet):
    if (block.nVersion >= 2 && IsSuperMajority(2, pindexPrev, consensusParams.nMajorityEnforceBlockUpgrade, consensusParams))
    {
        CScript expect = CScript() << nHeight;
        if (block.vtx[0].vin[0].scriptSig.size() < expect.size() ||
            !std::equal(expect.begin(), expect.end(), block.vtx[0].vin[0].scriptSig.begin())) {
            return state.DoS(100, error("%s: block height mismatch in coinbase", __func__), REJECT_INVALID, "bad-cb-height");
        }
    }

    return true;
}

static bool AcceptBlockHeader(const CBlockHeader& block, CValidationState& state, const CChainParams& chainparams, CBlockIndex** ppindex=NULL)
{
    AssertLockHeld(cs_main);
    // Check for duplicate
    uint256 hash = block.GetHash();
    BlockMap::iterator miSelf = mapBlockIndex.find(hash);
    CBlockIndex *pindex = NULL;
    if (hash != chainparams.GetConsensus().hashGenesisBlock) {

        if (miSelf != mapBlockIndex.end()) {
            // Block header is already known.
            pindex = miSelf->second;
            if (ppindex)
                *ppindex = pindex;
            if (pindex->nStatus & BLOCK_FAILED_MASK)
                return state.Invalid(error("%s: block is marked invalid", __func__), 0, "duplicate");
            return true;
        }

        if (!CheckBlockHeader(block, state))
            return false;

        // Get prev block index
        CBlockIndex* pindexPrev = NULL;
        BlockMap::iterator mi = mapBlockIndex.find(block.hashPrevBlock);
        if (mi == mapBlockIndex.end())
            return state.DoS(10, error("%s: prev block not found", __func__), 0, "bad-prevblk");
        pindexPrev = (*mi).second;
        if (pindexPrev->nStatus & BLOCK_FAILED_MASK)
            return state.DoS(100, error("%s: prev block invalid", __func__), REJECT_INVALID, "bad-prevblk");

        assert(pindexPrev);
        if (fCheckpointsEnabled && !CheckIndexAgainstCheckpoint(pindexPrev, state, chainparams, hash))
            return error("%s: CheckIndexAgainstCheckpoint(): %s", __func__, state.GetRejectReason().c_str());

        if (!ContextualCheckBlockHeader(block, state, pindexPrev))
            return false;
    }
    if (pindex == NULL)
        pindex = AddToBlockIndex(block);

    if (ppindex)
        *ppindex = pindex;

    return true;
}

/** Store block on disk. If dbp is non-NULL, the file is known to already reside on disk */
static bool AcceptBlock(const CBlock& block, CValidationState& state, const CChainParams& chainparams, CBlockIndex** ppindex, bool fRequested, CDiskBlockPos* dbp)
{
    AssertLockHeld(cs_main);

    CBlockIndex *&pindex = *ppindex;

    if (!AcceptBlockHeader(block, state, chainparams, &pindex))
        return false;

    // Try to process all requested blocks that we don't have, but only
    // process an unrequested block if it's new and has enough work to
    // advance our tip, and isn't too many blocks ahead.
    bool fAlreadyHave = pindex->nStatus & BLOCK_HAVE_DATA;
    bool fHasMoreWork = (chainActive.Tip() ? pindex->nChainWork > chainActive.Tip()->nChainWork : true);
    // Blocks that are too out-of-order needlessly limit the effectiveness of
    // pruning, because pruning will not delete block files that contain any
    // blocks which are too close in height to the tip.  Apply this test
    // regardless of whether pruning is enabled; it should generally be safe to
    // not process unrequested blocks.
    bool fTooFarAhead = (pindex->nHeight > int(chainActive.Height() + MIN_BLOCKS_TO_KEEP));

    // TODO: deal better with return value and error conditions for duplicate
    // and unrequested blocks.
    if (fAlreadyHave) return true;
    if (!fRequested) {  // If we didn't ask for it:
        if (pindex->nTx != 0) return true;  // This is a previously-processed block that was pruned
        if (!fHasMoreWork) return true;     // Don't process less-work chains
        if (fTooFarAhead) return true;      // Block height is too high
    }

    if ((!CheckBlock(block, state)) || !ContextualCheckBlock(block, state, pindex->pprev)) {
        if (state.IsInvalid() && !state.CorruptionPossible()) {
            pindex->nStatus |= BLOCK_FAILED_VALID;
            setDirtyBlockIndex.insert(pindex);
        }
        return false;
    }

    int nHeight = pindex->nHeight;

    // Write block to history file
    try {
        unsigned int nBlockSize = ::GetSerializeSize(block, SER_DISK, CLIENT_VERSION);
        CDiskBlockPos blockPos;
        if (dbp != NULL)
            blockPos = *dbp;
        if (!FindBlockPos(state, blockPos, nBlockSize+8, nHeight, block.GetBlockTime(), dbp != NULL))
            return error("AcceptBlock(): FindBlockPos failed");
        if (dbp == NULL)
            if (!WriteBlockToDisk(block, blockPos, chainparams.MessageStart()))
                AbortNode(state, "Failed to write block");
        if (!ReceivedBlockTransactions(block, state, pindex, blockPos))
            return error("AcceptBlock(): ReceivedBlockTransactions failed");
    } catch (const std::runtime_error& e) {
        return AbortNode(state, std::string("System error: ") + e.what());
    }

    if (fCheckForPruning)
        FlushStateToDisk(state, FLUSH_STATE_NONE); // we just allocated more disk space for block files

    return true;
}

static bool IsSuperMajority(int minVersion, const CBlockIndex* pstart, unsigned nRequired, const Consensus::Params& consensusParams)
{
    unsigned int nFound = 0;
    for (int i = 0; i < consensusParams.nMajorityWindow && nFound < nRequired && pstart != NULL; i++)
    {
        if (pstart->nVersion >= minVersion)
            ++nFound;
        pstart = pstart->pprev;
    }
    return (nFound >= nRequired);
}


bool ProcessNewBlock(CValidationState& state, const CChainParams& chainparams, const CNode* pfrom, const CBlock* pblock, bool fForceProcessing, CDiskBlockPos* dbp)
{
    // Preliminary checks
    bool checked = CheckBlock(*pblock, state);

    {
        LOCK(cs_main);
        bool fRequested = MarkBlockAsReceived(pblock->GetHash());
        fRequested |= fForceProcessing;
        if (!checked) {
            return error("%s: CheckBlock FAILED", __func__);
        }

        // Store to disk
        CBlockIndex *pindex = NULL;
        bool ret = AcceptBlock(*pblock, state, chainparams, &pindex, fRequested, dbp);
        if (pindex && pfrom) {
            mapBlockSource[pindex->GetBlockHash()] = pfrom->GetId();
        }
        CheckBlockIndex(chainparams.GetConsensus());
        if (!ret)
            return error("%s: AcceptBlock FAILED", __func__);
    }

    if (!ActivateBestChain(state, chainparams, pblock))
        return error("%s: ActivateBestChain failed", __func__);

    return true;
}

bool TestBlockValidity(CValidationState& state, const CChainParams& chainparams, const CBlock& block, CBlockIndex* pindexPrev, bool fCheckPOW, bool fCheckMerkleRoot)
{
    AssertLockHeld(cs_main);
    assert(pindexPrev && pindexPrev == chainActive.Tip());
    if (fCheckpointsEnabled && !CheckIndexAgainstCheckpoint(pindexPrev, state, chainparams, block.GetHash()))
        return error("%s: CheckIndexAgainstCheckpoint(): %s", __func__, state.GetRejectReason().c_str());

    CCoinsViewCache viewNew(pcoinsTip);
    CBlockIndex indexDummy(block);
    indexDummy.pprev = pindexPrev;
    indexDummy.nHeight = pindexPrev->nHeight + 1;

    // NOTE: CheckBlockHeader is called by CheckBlock
    if (!ContextualCheckBlockHeader(block, state, pindexPrev))
        return false;
    if (!CheckBlock(block, state, fCheckPOW, fCheckMerkleRoot))
        return false;
    if (!ContextualCheckBlock(block, state, pindexPrev))
        return false;
    if (!ConnectBlock(block, state, &indexDummy, viewNew, true))
        return false;
    assert(state.IsValid());

    return true;
}

/**
 * BLOCK PRUNING CODE
 */

/* Calculate the amount of disk space the block & undo files currently use */
uint64_t CalculateCurrentUsage()
{
    uint64_t retval = 0;
    BOOST_FOREACH(const CBlockFileInfo &file, vinfoBlockFile) {
        retval += file.nSize + file.nUndoSize;
    }
    return retval;
}

/* Prune a block file (modify associated database entries)*/
void PruneOneBlockFile(const int fileNumber)
{
    for (BlockMap::iterator it = mapBlockIndex.begin(); it != mapBlockIndex.end(); ++it) {
        CBlockIndex* pindex = it->second;
        if (pindex->nFile == fileNumber) {
            pindex->nStatus &= ~BLOCK_HAVE_DATA;
            pindex->nStatus &= ~BLOCK_HAVE_UNDO;
            pindex->nFile = 0;
            pindex->nDataPos = 0;
            pindex->nUndoPos = 0;
            setDirtyBlockIndex.insert(pindex);

            // Prune from mapBlocksUnlinked -- any block we prune would have
            // to be downloaded again in order to consider its chain, at which
            // point it would be considered as a candidate for
            // mapBlocksUnlinked or setBlockIndexCandidates.
            std::pair<std::multimap<CBlockIndex*, CBlockIndex*>::iterator, std::multimap<CBlockIndex*, CBlockIndex*>::iterator> range = mapBlocksUnlinked.equal_range(pindex->pprev);
            while (range.first != range.second) {
                std::multimap<CBlockIndex *, CBlockIndex *>::iterator it = range.first;
                range.first++;
                if (it->second == pindex) {
                    mapBlocksUnlinked.erase(it);
                }
            }
        }
    }

    vinfoBlockFile[fileNumber].SetNull();
    setDirtyFileInfo.insert(fileNumber);
}


void UnlinkPrunedFiles(std::set<int>& setFilesToPrune)
{
    for (set<int>::iterator it = setFilesToPrune.begin(); it != setFilesToPrune.end(); ++it) {
        boost::filesystem::remove(GetBlockPosFilename(*it, "blk"));
        boost::filesystem::remove(GetBlockPosFilename(*it, "rev"));
        LogPrintf("Prune: %s deleted blk/rev (%05u)\n", __func__, *it);
    }
}

/* Calculate the block/rev files that should be deleted to remain under target*/
void FindFilesToPrune(std::set<int>& setFilesToPrune, uint64_t nPruneAfterHeight)
{
    LOCK2(cs_main, cs_LastBlockFile);
    if (chainActive.Tip() == NULL || nPruneTarget == 0) {
        return;
    }
    if ((uint64_t)chainActive.Tip()->nHeight <= nPruneAfterHeight) {
        return;
    }

    unsigned int nLastBlockWeCanPrune = chainActive.Tip()->nHeight - MIN_BLOCKS_TO_KEEP;
    uint64_t nCurrentUsage = CalculateCurrentUsage();
    // We don't check to prune until after we've allocated new space for files
    // So we should leave a buffer under our target to account for another allocation
    // before the next pruning.
    uint64_t nBuffer = BLOCKFILE_CHUNK_SIZE + UNDOFILE_CHUNK_SIZE;
    uint64_t nBytesToPrune;
    int count=0;

    if (nCurrentUsage + nBuffer >= nPruneTarget) {
        for (int fileNumber = 0; fileNumber < nLastBlockFile; fileNumber++) {
            nBytesToPrune = vinfoBlockFile[fileNumber].nSize + vinfoBlockFile[fileNumber].nUndoSize;

            if (vinfoBlockFile[fileNumber].nSize == 0)
                continue;

            if (nCurrentUsage + nBuffer < nPruneTarget)  // are we below our target?
                break;

            // don't prune files that could have a block within MIN_BLOCKS_TO_KEEP of the main chain's tip but keep scanning
            if (vinfoBlockFile[fileNumber].nHeightLast > nLastBlockWeCanPrune)
                continue;

            PruneOneBlockFile(fileNumber);
            // Queue up the files for removal
            setFilesToPrune.insert(fileNumber);
            nCurrentUsage -= nBytesToPrune;
            count++;
        }
    }

    LogPrint("prune", "Prune: target=%dMiB actual=%dMiB diff=%dMiB max_prune_height=%d removed %d blk/rev pairs\n",
           nPruneTarget/1024/1024, nCurrentUsage/1024/1024,
           ((int64_t)nPruneTarget - (int64_t)nCurrentUsage)/1024/1024,
           nLastBlockWeCanPrune, count);
}

bool CheckDiskSpace(uint64_t nAdditionalBytes)
{
    uint64_t nFreeBytesAvailable = boost::filesystem::space(GetDataDir()).available;

    // Check for nMinDiskSpace bytes (currently 50MB)
    if (nFreeBytesAvailable < nMinDiskSpace + nAdditionalBytes)
        return AbortNode("Disk space is low!", _("Error: Disk space is low!"));

    return true;
}

bool LoadBlockIndexDB()
{
    const CChainParams& chainparams = Params();
    if (!BlocksDB::instance()->CacheAllBlockInfos())
        return false;

    boost::this_thread::interruption_point();

    // Calculate nChainWork
    vector<pair<int, CBlockIndex*> > vSortedByHeight;
    vSortedByHeight.reserve(mapBlockIndex.size());
    BOOST_FOREACH(const PAIRTYPE(uint256, CBlockIndex*)& item, mapBlockIndex)
    {
        CBlockIndex* pindex = item.second;
        vSortedByHeight.push_back(make_pair(pindex->nHeight, pindex));
    }
    sort(vSortedByHeight.begin(), vSortedByHeight.end());
    BOOST_FOREACH(const PAIRTYPE(int, CBlockIndex*)& item, vSortedByHeight)
    {
        CBlockIndex* pindex = item.second;
        pindex->nChainWork = (pindex->pprev ? pindex->pprev->nChainWork : 0) + GetBlockProof(*pindex);
        // We can link the chain of blocks for which we've received transactions at some point.
        // Pruned nodes may have deleted the block.
        if (pindex->nTx > 0) {
            if (pindex->pprev) {
                if (pindex->pprev->nChainTx) {
                    pindex->nChainTx = pindex->pprev->nChainTx + pindex->nTx;
                } else {
                    pindex->nChainTx = 0;
                    mapBlocksUnlinked.insert(std::make_pair(pindex->pprev, pindex));
                }
            } else {
                pindex->nChainTx = pindex->nTx;
            }
        }
        if (pindex->IsValid(BLOCK_VALID_TRANSACTIONS) && (pindex->nChainTx || pindex->pprev == NULL))
            setBlockIndexCandidates.insert(pindex);
        if (pindex->nStatus & BLOCK_FAILED_MASK && (!pindexBestInvalid || pindex->nChainWork > pindexBestInvalid->nChainWork))
            pindexBestInvalid = pindex;
        if (pindex->pprev)
            pindex->BuildSkip();
        if (pindex->IsValid(BLOCK_VALID_TREE) && (pindexBestHeader == NULL || CBlockIndexWorkComparator()(pindexBestHeader, pindex)))
            pindexBestHeader = pindex;
    }

    // Load block file info
    BlocksDB::instance()->ReadLastBlockFile(nLastBlockFile);
    vinfoBlockFile.resize(nLastBlockFile + 1);
    LogPrintf("%s: last block file = %i\n", __func__, nLastBlockFile);
    for (int nFile = 0; nFile <= nLastBlockFile; nFile++) {
        BlocksDB::instance()->ReadBlockFileInfo(nFile, vinfoBlockFile[nFile]);
    }
    LogPrintf("%s: last block file info: %s\n", __func__, vinfoBlockFile[nLastBlockFile].ToString());
    for (int nFile = nLastBlockFile + 1; true; nFile++) {
        CBlockFileInfo info;
        if (BlocksDB::instance()->ReadBlockFileInfo(nFile, info)) {
            vinfoBlockFile.push_back(info);
        } else {
            break;
        }
    }

    // Check presence of blk files
    LogPrintf("Checking all blk files are present...\n");
    set<int> setBlkDataFiles;
    BOOST_FOREACH(const PAIRTYPE(uint256, CBlockIndex*)& item, mapBlockIndex)
    {
        CBlockIndex* pindex = item.second;
        if (pindex->nStatus & BLOCK_HAVE_DATA) {
            setBlkDataFiles.insert(pindex->nFile);
        }
    }
    for (std::set<int>::iterator it = setBlkDataFiles.begin(); it != setBlkDataFiles.end(); it++)
    {
        CDiskBlockPos pos(*it, 0);
        if (CAutoFile(OpenBlockFile(pos, true), SER_DISK, CLIENT_VERSION).IsNull()) {
            return false;
        }
    }

    // Check whether we have ever pruned block & undo files
    BlocksDB::instance()->ReadFlag("prunedblockfiles", fHavePruned);
    if (fHavePruned)
        LogPrintf("LoadBlockIndexDB(): Block files have previously been pruned\n");

    // Check whether we have a transaction index
    BlocksDB::instance()->ReadFlag("txindex", fTxIndex);
    LogPrintf("%s: transaction index %s\n", __func__, fTxIndex ? "enabled" : "disabled");

    // Load pointer to end of best chain
    BlockMap::iterator it = mapBlockIndex.find(pcoinsTip->GetBestBlock());
    if (it == mapBlockIndex.end())
        return true;
    chainActive.SetTip(it->second);

    PruneBlockIndexCandidates();

    LogPrintf("%s: hashBestChain=%s height=%d date=%s progress=%f\n", __func__,
        chainActive.Tip()->GetBlockHash().ToString(), chainActive.Height(),
        DateTimeStrFormat("%Y-%m-%d %H:%M:%S", chainActive.Tip()->GetBlockTime()),
        Checkpoints::GuessVerificationProgress(chainparams.Checkpoints(), chainActive.Tip()));

    return true;
}

CVerifyDB::CVerifyDB()
{
    uiInterface.ShowProgress(_("Verifying blocks..."), 0);
}

CVerifyDB::~CVerifyDB()
{
    uiInterface.ShowProgress("", 100);
}

bool CVerifyDB::VerifyDB(const CChainParams& chainparams, CCoinsView *coinsview, int nCheckLevel, int nCheckDepth)
{
    LOCK(cs_main);
    if (chainActive.Tip() == NULL || chainActive.Tip()->pprev == NULL)
        return true;

    // Verify blocks in the best chain
    if (nCheckDepth <= 0)
        nCheckDepth = 1000000000; // suffices until the year 19000
    if (nCheckDepth > chainActive.Height())
        nCheckDepth = chainActive.Height();
    nCheckLevel = std::max(0, std::min(4, nCheckLevel));
    LogPrintf("Verifying last %i blocks at level %i\n", nCheckDepth, nCheckLevel);
    CCoinsViewCache coins(coinsview);
    CBlockIndex* pindexState = chainActive.Tip();
    CBlockIndex* pindexFailure = NULL;
    int nGoodTransactions = 0;
    CValidationState state;
    for (CBlockIndex* pindex = chainActive.Tip(); pindex && pindex->pprev; pindex = pindex->pprev)
    {
        boost::this_thread::interruption_point();
        uiInterface.ShowProgress(_("Verifying blocks..."), std::max(1, std::min(99, (int)(((double)(chainActive.Height() - pindex->nHeight)) / (double)nCheckDepth * (nCheckLevel >= 4 ? 50 : 100)))));
        if (pindex->nHeight < chainActive.Height()-nCheckDepth)
            break;
        CBlock block;
        // check level 0: read from disk
        if (!ReadBlockFromDisk(block, pindex, chainparams.GetConsensus()))
            return error("VerifyDB(): *** ReadBlockFromDisk failed at %d, hash=%s", pindex->nHeight, pindex->GetBlockHash().ToString());
        // check level 1: verify block validity
        if (nCheckLevel >= 1 && !CheckBlock(block, state))
            return error("VerifyDB(): *** found bad block at %d, hash=%s\n", pindex->nHeight, pindex->GetBlockHash().ToString());
        // check level 2: verify undo validity
        if (nCheckLevel >= 2 && pindex) {
            CBlockUndo undo;
            CDiskBlockPos pos = pindex->GetUndoPos();
            if (!pos.IsNull()) {
                if (!UndoReadFromDisk(undo, pos, pindex->pprev->GetBlockHash()))
                    return error("VerifyDB(): *** found bad undo data at %d, hash=%s\n", pindex->nHeight, pindex->GetBlockHash().ToString());
            }
        }
        // check level 3: check for inconsistencies during memory-only disconnect of tip blocks
        if (nCheckLevel >= 3 && pindex == pindexState && (coins.DynamicMemoryUsage() + pcoinsTip->DynamicMemoryUsage()) <= nCoinCacheUsage) {
            bool fClean = true;
            if (!DisconnectBlock(block, pindex, coins, &fClean))
                return error("VerifyDB(): *** irrecoverable inconsistency in block data at %d, hash=%s", pindex->nHeight, pindex->GetBlockHash().ToString());
            pindexState = pindex->pprev;
            if (!fClean) {
                nGoodTransactions = 0;
                pindexFailure = pindex;
            } else
                nGoodTransactions += block.vtx.size();
        }
        if (ShutdownRequested())
            return true;
    }
    if (pindexFailure)
        return error("VerifyDB(): *** coin database inconsistencies found (last %i blocks, %i good transactions before that)\n", chainActive.Height() - pindexFailure->nHeight + 1, nGoodTransactions);

    // check level 4: try reconnecting blocks
    if (nCheckLevel >= 4) {
        CBlockIndex *pindex = pindexState;
        while (pindex != chainActive.Tip()) {
            boost::this_thread::interruption_point();
            uiInterface.ShowProgress(_("Verifying blocks..."), std::max(1, std::min(99, 100 - (int)(((double)(chainActive.Height() - pindex->nHeight)) / (double)nCheckDepth * 50))));
            pindex = chainActive.Next(pindex);
            CBlock block;
            if (!ReadBlockFromDisk(block, pindex, chainparams.GetConsensus()))
                return error("VerifyDB(): *** ReadBlockFromDisk failed at %d, hash=%s", pindex->nHeight, pindex->GetBlockHash().ToString());
            if (!ConnectBlock(block, state, pindex, coins))
                return error("VerifyDB(): *** found unconnectable block at %d, hash=%s", pindex->nHeight, pindex->GetBlockHash().ToString());
        }
    }

    LogPrintf("No coin database inconsistencies in last %i blocks (%i transactions)\n", chainActive.Height() - pindexState->nHeight, nGoodTransactions);

    return true;
}

void UnloadBlockIndex()
{
    LOCK(cs_main);
    setBlockIndexCandidates.clear();
    chainActive.SetTip(NULL);
    pindexBestInvalid = NULL;
    pindexBestHeader = NULL;
    mempool.clear();
    CTxOrphanCache::clear();
    nSyncStarted = 0;
    mapBlocksUnlinked.clear();
    vinfoBlockFile.clear();
    nLastBlockFile = 0;
    nBlockSequenceId = 1;
    mapBlockSource.clear();
    mapBlocksInFlight.clear();
    nPreferredDownload = 0;
    setDirtyBlockIndex.clear();
    setDirtyFileInfo.clear();
    mapNodeState.clear();
    recentRejects.reset(NULL);
    versionbitscache.Clear();
    for (int b = 0; b < VERSIONBITS_NUM_BITS; b++) {
        warningcache[b].clear();
    }

    BOOST_FOREACH(BlockMap::value_type& entry, mapBlockIndex) {
        delete entry.second;
    }
    mapBlockIndex.clear();
    fHavePruned = false;
}

bool InitBlockIndex(const CChainParams& chainparams)
{
    LOCK(cs_main);

    // Initialize global variables that cannot be constructed at startup.
    recentRejects.reset(new CRollingBloomFilter(120000, 0.000001));

    // Check whether we're already initialized
    if (chainActive.Genesis() != NULL)
        return true;

    // Use the provided setting for -txindex in the new database
    fTxIndex = GetBoolArg("-txindex", DEFAULT_TXINDEX);
    BlocksDB::instance()->WriteFlag("txindex", fTxIndex);
    LogPrintf("Initializing databases...\n");

    // Only add the genesis block if not reindexing (in which case we reuse the one already on disk)
    if (!BlocksDB::instance()->isReindexing()) {
        try {
            CBlock &block = const_cast<CBlock&>(chainparams.GenesisBlock());
            // Start new block file
            unsigned int nBlockSize = ::GetSerializeSize(block, SER_DISK, CLIENT_VERSION);
            CDiskBlockPos blockPos;
            CValidationState state;
            if (!FindBlockPos(state, blockPos, nBlockSize+8, 0, block.GetBlockTime()))
                return error("LoadBlockIndex(): FindBlockPos failed");
            if (!WriteBlockToDisk(block, blockPos, chainparams.MessageStart()))
                return error("LoadBlockIndex(): writing genesis block to disk failed");
            CBlockIndex *pindex = AddToBlockIndex(block);
            if (!ReceivedBlockTransactions(block, state, pindex, blockPos))
                return error("LoadBlockIndex(): genesis block not accepted");
            if (!ActivateBestChain(state, chainparams, &block))
                return error("LoadBlockIndex(): genesis block cannot be activated");
            // Force a chainstate write so that when we VerifyDB in a moment, it doesn't check stale data
            return FlushStateToDisk(state, FLUSH_STATE_ALWAYS);
        } catch (const std::runtime_error& e) {
            return error("LoadBlockIndex(): failed to initialize block database: %s", e.what());
        }
    }

    return true;
}

void static CheckBlockIndex(const Consensus::Params& consensusParams)
{
    if (!fCheckBlockIndex) {
        return;
    }

    LOCK(cs_main);

    // During a reindex, we read the genesis block and call CheckBlockIndex before ActivateBestChain,
    // so we have the genesis block in mapBlockIndex but no active chain.  (A few of the tests when
    // iterating the block tree require that chainActive has been initialized.)
    if (chainActive.Height() < 0) {
        assert(mapBlockIndex.size() <= 1);
        return;
    }

    // Build forward-pointing map of the entire block tree.
    std::multimap<CBlockIndex*,CBlockIndex*> forward;
    for (BlockMap::iterator it = mapBlockIndex.begin(); it != mapBlockIndex.end(); it++) {
        forward.insert(std::make_pair(it->second->pprev, it->second));
    }

    assert(forward.size() == mapBlockIndex.size());

    std::pair<std::multimap<CBlockIndex*,CBlockIndex*>::iterator,std::multimap<CBlockIndex*,CBlockIndex*>::iterator> rangeGenesis = forward.equal_range(NULL);
    CBlockIndex *pindex = rangeGenesis.first->second;
    rangeGenesis.first++;
    assert(rangeGenesis.first == rangeGenesis.second); // There is only one index entry with parent NULL.

    // Iterate over the entire block tree, using depth-first search.
    // Along the way, remember whether there are blocks on the path from genesis
    // block being explored which are the first to have certain properties.
    size_t nNodes = 0;
    int nHeight = 0;
    CBlockIndex* pindexFirstInvalid = NULL; // Oldest ancestor of pindex which is invalid.
    CBlockIndex* pindexFirstMissing = NULL; // Oldest ancestor of pindex which does not have BLOCK_HAVE_DATA.
    CBlockIndex* pindexFirstNeverProcessed = NULL; // Oldest ancestor of pindex for which nTx == 0.
    CBlockIndex* pindexFirstNotTreeValid = NULL; // Oldest ancestor of pindex which does not have BLOCK_VALID_TREE (regardless of being valid or not).
    CBlockIndex* pindexFirstNotTransactionsValid = NULL; // Oldest ancestor of pindex which does not have BLOCK_VALID_TRANSACTIONS (regardless of being valid or not).
    CBlockIndex* pindexFirstNotChainValid = NULL; // Oldest ancestor of pindex which does not have BLOCK_VALID_CHAIN (regardless of being valid or not).
    CBlockIndex* pindexFirstNotScriptsValid = NULL; // Oldest ancestor of pindex which does not have BLOCK_VALID_SCRIPTS (regardless of being valid or not).
    while (pindex != NULL) {
        nNodes++;
        if (pindexFirstInvalid == NULL && pindex->nStatus & BLOCK_FAILED_VALID) pindexFirstInvalid = pindex;
        if (pindexFirstMissing == NULL && !(pindex->nStatus & BLOCK_HAVE_DATA)) pindexFirstMissing = pindex;
        if (pindexFirstNeverProcessed == NULL && pindex->nTx == 0) pindexFirstNeverProcessed = pindex;
        if (pindex->pprev != NULL && pindexFirstNotTreeValid == NULL && (pindex->nStatus & BLOCK_VALID_MASK) < BLOCK_VALID_TREE) pindexFirstNotTreeValid = pindex;
        if (pindex->pprev != NULL && pindexFirstNotTransactionsValid == NULL && (pindex->nStatus & BLOCK_VALID_MASK) < BLOCK_VALID_TRANSACTIONS) pindexFirstNotTransactionsValid = pindex;
        if (pindex->pprev != NULL && pindexFirstNotChainValid == NULL && (pindex->nStatus & BLOCK_VALID_MASK) < BLOCK_VALID_CHAIN) pindexFirstNotChainValid = pindex;
        if (pindex->pprev != NULL && pindexFirstNotScriptsValid == NULL && (pindex->nStatus & BLOCK_VALID_MASK) < BLOCK_VALID_SCRIPTS) pindexFirstNotScriptsValid = pindex;

        // Begin: actual consistency checks.
        if (pindex->pprev == NULL) {
            // Genesis block checks.
            assert(pindex->GetBlockHash() == consensusParams.hashGenesisBlock); // Genesis block's hash must match.
            assert(pindex == chainActive.Genesis()); // The current active chain's genesis block must be this block.
        }
        if (pindex->nChainTx == 0) assert(pindex->nSequenceId == 0);  // nSequenceId can't be set for blocks that aren't linked
        // VALID_TRANSACTIONS is equivalent to nTx > 0 for all nodes (whether or not pruning has occurred).
        // HAVE_DATA is only equivalent to nTx > 0 (or VALID_TRANSACTIONS) if no pruning has occurred.
        if (!fHavePruned) {
            // If we've never pruned, then HAVE_DATA should be equivalent to nTx > 0
            assert(!(pindex->nStatus & BLOCK_HAVE_DATA) == (pindex->nTx == 0));
            assert(pindexFirstMissing == pindexFirstNeverProcessed);
        } else {
            // If we have pruned, then we can only say that HAVE_DATA implies nTx > 0
            if (pindex->nStatus & BLOCK_HAVE_DATA) assert(pindex->nTx > 0);
        }
        if (pindex->nStatus & BLOCK_HAVE_UNDO) assert(pindex->nStatus & BLOCK_HAVE_DATA);
        assert(((pindex->nStatus & BLOCK_VALID_MASK) >= BLOCK_VALID_TRANSACTIONS) == (pindex->nTx > 0)); // This is pruning-independent.
        // All parents having had data (at some point) is equivalent to all parents being VALID_TRANSACTIONS, which is equivalent to nChainTx being set.
        assert((pindexFirstNeverProcessed != NULL) == (pindex->nChainTx == 0)); // nChainTx != 0 is used to signal that all parent blocks have been processed (but may have been pruned).
        assert((pindexFirstNotTransactionsValid != NULL) == (pindex->nChainTx == 0));
        assert(pindex->nHeight == nHeight); // nHeight must be consistent.
        assert(pindex->pprev == NULL || pindex->nChainWork >= pindex->pprev->nChainWork); // For every block except the genesis block, the chainwork must be larger than the parent's.
        assert(nHeight < 2 || (pindex->pskip && (pindex->pskip->nHeight < nHeight))); // The pskip pointer must point back for all but the first 2 blocks.
        assert(pindexFirstNotTreeValid == NULL); // All mapBlockIndex entries must at least be TREE valid
        if ((pindex->nStatus & BLOCK_VALID_MASK) >= BLOCK_VALID_TREE) assert(pindexFirstNotTreeValid == NULL); // TREE valid implies all parents are TREE valid
        if ((pindex->nStatus & BLOCK_VALID_MASK) >= BLOCK_VALID_CHAIN) assert(pindexFirstNotChainValid == NULL); // CHAIN valid implies all parents are CHAIN valid
        if ((pindex->nStatus & BLOCK_VALID_MASK) >= BLOCK_VALID_SCRIPTS) assert(pindexFirstNotScriptsValid == NULL); // SCRIPTS valid implies all parents are SCRIPTS valid
        if (pindexFirstInvalid == NULL) {
            // Checks for not-invalid blocks.
            assert((pindex->nStatus & BLOCK_FAILED_MASK) == 0); // The failed mask cannot be set for blocks without invalid parents.
        }
        if (!CBlockIndexWorkComparator()(pindex, chainActive.Tip()) && pindexFirstNeverProcessed == NULL) {
            if (pindexFirstInvalid == NULL) {
                // If this block sorts at least as good as the current tip and
                // is valid and we have all data for its parents, it must be in
                // setBlockIndexCandidates.  chainActive.Tip() must also be there
                // even if some data has been pruned.
                if (pindexFirstMissing == NULL || pindex == chainActive.Tip()) {
                    assert(setBlockIndexCandidates.count(pindex));
                }
                // If some parent is missing, then it could be that this block was in
                // setBlockIndexCandidates but had to be removed because of the missing data.
                // In this case it must be in mapBlocksUnlinked -- see test below.
            }
        } else { // If this block sorts worse than the current tip or some ancestor's block has never been seen, it cannot be in setBlockIndexCandidates.
            assert(setBlockIndexCandidates.count(pindex) == 0);
        }
        // Check whether this block is in mapBlocksUnlinked.
        std::pair<std::multimap<CBlockIndex*,CBlockIndex*>::iterator,std::multimap<CBlockIndex*,CBlockIndex*>::iterator> rangeUnlinked = mapBlocksUnlinked.equal_range(pindex->pprev);
        bool foundInUnlinked = false;
        while (rangeUnlinked.first != rangeUnlinked.second) {
            assert(rangeUnlinked.first->first == pindex->pprev);
            if (rangeUnlinked.first->second == pindex) {
                foundInUnlinked = true;
                break;
            }
            rangeUnlinked.first++;
        }
        if (pindex->pprev && (pindex->nStatus & BLOCK_HAVE_DATA) && pindexFirstNeverProcessed != NULL && pindexFirstInvalid == NULL) {
            // If this block has block data available, some parent was never received, and has no invalid parents, it must be in mapBlocksUnlinked.
            assert(foundInUnlinked);
        }
        if (!(pindex->nStatus & BLOCK_HAVE_DATA)) assert(!foundInUnlinked); // Can't be in mapBlocksUnlinked if we don't HAVE_DATA
        if (pindexFirstMissing == NULL) assert(!foundInUnlinked); // We aren't missing data for any parent -- cannot be in mapBlocksUnlinked.
        if (pindex->pprev && (pindex->nStatus & BLOCK_HAVE_DATA) && pindexFirstNeverProcessed == NULL && pindexFirstMissing != NULL) {
            // We HAVE_DATA for this block, have received data for all parents at some point, but we're currently missing data for some parent.
            assert(fHavePruned); // We must have pruned.
            // This block may have entered mapBlocksUnlinked if:
            //  - it has a descendant that at some point had more work than the
            //    tip, and
            //  - we tried switching to that descendant but were missing
            //    data for some intermediate block between chainActive and the
            //    tip.
            // So if this block is itself better than chainActive.Tip() and it wasn't in
            // setBlockIndexCandidates, then it must be in mapBlocksUnlinked.
            if (!CBlockIndexWorkComparator()(pindex, chainActive.Tip()) && setBlockIndexCandidates.count(pindex) == 0) {
                if (pindexFirstInvalid == NULL) {
                    assert(foundInUnlinked);
                }
            }
        }
        // assert(pindex->GetBlockHash() == pindex->GetBlockHeader().GetHash()); // Perhaps too slow
        // End: actual consistency checks.

        // Try descending into the first subnode.
        std::pair<std::multimap<CBlockIndex*,CBlockIndex*>::iterator,std::multimap<CBlockIndex*,CBlockIndex*>::iterator> range = forward.equal_range(pindex);
        if (range.first != range.second) {
            // A subnode was found.
            pindex = range.first->second;
            nHeight++;
            continue;
        }
        // This is a leaf node.
        // Move upwards until we reach a node of which we have not yet visited the last child.
        while (pindex) {
            // We are going to either move to a parent or a sibling of pindex.
            // If pindex was the first with a certain property, unset the corresponding variable.
            if (pindex == pindexFirstInvalid) pindexFirstInvalid = NULL;
            if (pindex == pindexFirstMissing) pindexFirstMissing = NULL;
            if (pindex == pindexFirstNeverProcessed) pindexFirstNeverProcessed = NULL;
            if (pindex == pindexFirstNotTreeValid) pindexFirstNotTreeValid = NULL;
            if (pindex == pindexFirstNotTransactionsValid) pindexFirstNotTransactionsValid = NULL;
            if (pindex == pindexFirstNotChainValid) pindexFirstNotChainValid = NULL;
            if (pindex == pindexFirstNotScriptsValid) pindexFirstNotScriptsValid = NULL;
            // Find our parent.
            CBlockIndex* pindexPar = pindex->pprev;
            // Find which child we just visited.
            std::pair<std::multimap<CBlockIndex*,CBlockIndex*>::iterator,std::multimap<CBlockIndex*,CBlockIndex*>::iterator> rangePar = forward.equal_range(pindexPar);
            while (rangePar.first->second != pindex) {
                assert(rangePar.first != rangePar.second); // Our parent must have at least the node we're coming from as child.
                rangePar.first++;
            }
            // Proceed to the next one.
            rangePar.first++;
            if (rangePar.first != rangePar.second) {
                // Move to the sibling.
                pindex = rangePar.first->second;
                break;
            } else {
                // Move up further.
                pindex = pindexPar;
                nHeight--;
                continue;
            }
        }
    }

    // Check that we actually traversed the entire map.
    assert(nNodes == forward.size());
}

std::string GetWarnings(const std::string& strFor)
{
    string strStatusBar;
    string strRPC;
    string strGUI;

    if (!CLIENT_VERSION_IS_RELEASE) {
        strStatusBar = "This is a pre-release test build - use at your own risk - do not use for mining or merchant applications";
        strGUI = _("This is a pre-release test build - use at your own risk - do not use for mining or merchant applications");
    }

    if (GetBoolArg("-testsafemode", DEFAULT_TESTSAFEMODE))
        strStatusBar = strRPC = strGUI = "testsafemode enabled";

    // Misc warnings like out of disk space and clock is wrong
    if (strMiscWarning != "")
    {
        strStatusBar = strGUI = strMiscWarning;
    }

    if (fLargeWorkForkFound)
    {
        strStatusBar = strRPC = "Warning: The network does not appear to fully agree! Some miners appear to be experiencing issues.";
        strGUI = _("Warning: The network does not appear to fully agree! Some miners appear to be experiencing issues.");
    }
    else if (fLargeWorkInvalidChainFound)
    {
        strStatusBar = strRPC = "Warning: We do not appear to fully agree with our peers! You may need to upgrade, or other nodes may need to upgrade.";
        strGUI = _("Warning: We do not appear to fully agree with our peers! You may need to upgrade, or other nodes may need to upgrade.");
    }

    if (strFor == "gui")
        return strGUI;
    else if (strFor == "statusbar")
        return strStatusBar;
    else if (strFor == "rpc")
        return strRPC;
    assert(!"GetWarnings(): invalid parameter");
    return "error";
}








//////////////////////////////////////////////////////////////////////////////
//
// Messages
//


bool static AlreadyHave(const CInv& inv) EXCLUSIVE_LOCKS_REQUIRED(cs_main)
{
    switch (inv.type)
    {
    case MSG_TX:
        {
            assert(recentRejects);
            if (chainActive.Tip()->GetBlockHash() != hashRecentRejectsChainTip)
            {
                // If the chain tip has changed previously rejected transactions
                // might be now valid, e.g. due to a nLockTime'd tx becoming valid,
                // or a double-spend. Reset the rejects filter and give those
                // txs a second chance.
                hashRecentRejectsChainTip = chainActive.Tip()->GetBlockHash();
                recentRejects->reset();
            }

            return recentRejects->contains(inv.hash) ||
                   mempool.exists(inv.hash) ||
                   CTxOrphanCache::contains(inv.hash) ||
                   pcoinsTip->HaveCoins(inv.hash);
        }
    case MSG_BLOCK:
        return mapBlockIndex.count(inv.hash);
    }
    // Don't know what it is, just say we already got one
    return true;
}

void static ProcessGetData(CNode* pfrom, const Consensus::Params& consensusParams)
{
    std::deque<CInv>::iterator it = pfrom->vRecvGetData.begin();

    vector<CInv> vNotFound;

    LOCK(cs_main);

    while (it != pfrom->vRecvGetData.end()) {
        // Don't bother if send buffer is too full to respond anyway
        if (pfrom->nSendSize >= SendBufferSize())
            break;

        const CInv &inv = *it;
        {
            boost::this_thread::interruption_point();
            it++;

            if (inv.type == MSG_BLOCK || inv.type == MSG_FILTERED_BLOCK
                    || inv.type == MSG_THINBLOCK || inv.type == MSG_XTHINBLOCK)
            {
                bool send = false;
                BlockMap::iterator mi = mapBlockIndex.find(inv.hash);
                if (mi != mapBlockIndex.end())
                {
                    if (chainActive.Contains(mi->second)) {
                        send = true;
                    } else {
                        static const int nOneMonth = 30 * 24 * 60 * 60;
                        // To prevent fingerprinting attacks, only send blocks outside of the active
                        // chain if they are valid, and no more than a month older (both in time, and in
                        // best equivalent proof of work) than the best header chain we know about.
                        send = mi->second->IsValid(BLOCK_VALID_SCRIPTS) && (pindexBestHeader != NULL) &&
                            (pindexBestHeader->GetBlockTime() - mi->second->GetBlockTime() < nOneMonth) &&
                            (GetBlockProofEquivalentTime(*pindexBestHeader, *mi->second, *pindexBestHeader, consensusParams) < nOneMonth);
                        if (!send) {
                            LogPrintf("%s: ignoring request from peer=%i for old block that isn't in the main chain\n", __func__, pfrom->GetId());
                        }
                    }
                }
                // disconnect node in case we have reached the outbound limit for serving historical blocks
                // never disconnect whitelisted nodes
                static const int nOneWeek = 7 * 24 * 60 * 60; // assume > 1 week = historical
                if (send && CNode::OutboundTargetReached(true) && ( ((pindexBestHeader != NULL) && (pindexBestHeader->GetBlockTime() - mi->second->GetBlockTime() > nOneWeek)) || inv.type == MSG_FILTERED_BLOCK) && !pfrom->fWhitelisted)
                {
                    LogPrint("net", "historical block serving limit reached, disconnect peer=%d\n", pfrom->GetId());

                    //disconnect node
                    pfrom->fDisconnect = true;
                    send = false;
                }
                // Pruned nodes may have deleted the block, so check whether
                // it's available before trying to send.
                if (send && (mi->second->nStatus & BLOCK_HAVE_DATA))
                {
                    // Send block from disk
                    CBlock block;
                    if (!ReadBlockFromDisk(block, (*mi).second, consensusParams))
                        assert(!"cannot load block from disk");

                    bool sendFullBlock = true;

                    if (inv.type == MSG_XTHINBLOCK) {
                        CXThinBlock xThinBlock(block, pfrom->pThinBlockFilter);
                        if (!xThinBlock.collision) {
                            const int nSizeBlock = ::GetSerializeSize(block, SER_NETWORK, PROTOCOL_VERSION);
                            // Only send a thinblock if smaller than a regular block
                            const int nSizeThinBlock = ::GetSerializeSize(xThinBlock, SER_NETWORK, PROTOCOL_VERSION);
                            if (nSizeThinBlock < nSizeBlock) {
                                pfrom->PushMessage(NetMsgType::XTHINBLOCK, xThinBlock);
                                sendFullBlock = false;
                                LogPrint("thin", "Sent xthinblock - size: %d vs block size: %d => tx hashes: %d transactions: %d  peerid=%d\n",
                                         nSizeThinBlock, nSizeBlock, xThinBlock.vTxHashes.size(), xThinBlock.vMissingTx.size(), pfrom->id);
                            }
                        }
                    }
                    else if (inv.type == MSG_FILTERED_BLOCK)
                    {
                        LOCK(pfrom->cs_filter);
                        if (pfrom->pfilter)
                        {
                            CMerkleBlock merkleBlock(block, *pfrom->pfilter);
                            pfrom->PushMessage(NetMsgType::MERKLEBLOCK, merkleBlock);
                            // CMerkleBlock just contains hashes, so also push any transactions in the block the client did not see
                            // This avoids hurting performance by pointlessly requiring a round-trip
                            // Note that there is currently no way for a node to request any single transactions we didn't send here -
                            // they must either disconnect and retry or request the full block.
                            // Thus, the protocol spec specified allows for us to provide duplicate txn here,
                            // however we MUST always provide at least what the remote peer needs
                            typedef std::pair<unsigned int, uint256> PairType;
                            BOOST_FOREACH(PairType& pair, merkleBlock.vMatchedTxn)
                                pfrom->PushMessage(NetMsgType::TX, block.vtx[pair.first]);
                            sendFullBlock = false;
                        }
                    }
                    if (sendFullBlock) // if none of the other methods were actually executed;
                         pfrom->PushMessage(NetMsgType::BLOCK, block);

                    // Trigger the peer node to send a getblocks request for the next batch of inventory
                    if (inv.hash == pfrom->hashContinue)
                    {
                        // Bypass PushInventory, this must send even if redundant,
                        // and we want it right after the last block so they don't
                        // wait for other stuff first.
                        vector<CInv> vInv;
                        vInv.push_back(CInv(MSG_BLOCK, chainActive.Tip()->GetBlockHash()));
                        pfrom->PushMessage(NetMsgType::INV, vInv);
                        pfrom->hashContinue.SetNull();
                    }
                }
            }
            else if (inv.IsKnownType())
            {
                // Send stream from relay memory
                bool pushed = false;
                {
                    LOCK(cs_mapRelay);
                    map<CInv, CDataStream>::iterator mi = mapRelay.find(inv);
                    if (mi != mapRelay.end()) {
                        pfrom->PushMessage(inv.GetCommand(), (*mi).second);
                    }
                }
                if (!pushed && inv.type == MSG_TX) {
                    CTransaction tx;
                    if (mempool.lookup(inv.hash, tx)) {
                        CDataStream ss(SER_NETWORK, PROTOCOL_VERSION);
                        ss.reserve(1000);
                        ss << tx;
                        pfrom->PushMessage(NetMsgType::TX, ss);
                        pushed = true;
                    }
                }
                if (!pushed) {
                    vNotFound.push_back(inv);
                }
            }

            // Track requests for our stuff.
            GetMainSignals().Inventory(inv.hash);

            if (inv.type == MSG_BLOCK || inv.type == MSG_FILTERED_BLOCK
                    || inv.type == MSG_THINBLOCK || inv.type == MSG_XTHINBLOCK)
                break;
        }
    }

    pfrom->vRecvGetData.erase(pfrom->vRecvGetData.begin(), it);

    if (!vNotFound.empty()) {
        // Let the peer know that we didn't find what it asked for, so it doesn't
        // have to wait around forever. Currently only SPV clients actually care
        // about this message: it's needed when they are recursively walking the
        // dependencies of relevant unconfirmed transactions. SPV clients want to
        // do that because they want to know about (and store and rebroadcast and
        // risk analyze) the dependencies of transactions relevant to them, without
        // having to download the entire memory pool.
        pfrom->PushMessage(NetMsgType::NOTFOUND, vNotFound);
    }
}

bool static ProcessMessage(CNode* pfrom, string strCommand, CDataStream& vRecv, int64_t nTimeReceived)
{
    const CChainParams& chainparams = Params();
    RandAddSeedPerfmon();
    const bool fReindex = BlocksDB::instance()->isReindexing();
    LogPrint("net", "received: %s (%u bytes) peer=%d\n", SanitizeString(strCommand), vRecv.size(), pfrom->id);
    if (mapArgs.count("-dropmessagestest") && GetRand(atoi(mapArgs["-dropmessagestest"])) == 0)
    {
        LogPrintf("dropmessagestest DROPPING RECV MESSAGE\n");
        return true;
    }

    const bool xthinEnabled = IsThinBlocksEnabled();

    if (strCommand == NetMsgType::VERSION)
    {
        // Each connection can only send one version message
        if (pfrom->nVersion != 0)
        {
            pfrom->PushMessage(NetMsgType::REJECT, strCommand, REJECT_DUPLICATE, string("Duplicate version message"));
            Misbehaving(pfrom->GetId(), 1);
            return false;
        }

        int64_t nTime;
        CAddress addrMe;
        CAddress addrFrom;
        uint64_t nNonce = 1;
        vRecv >> pfrom->nVersion >> pfrom->nServices >> nTime >> addrMe;

        if (pfrom->nVersion < MIN_PEER_PROTO_VERSION)
        {
            // disconnect from peers older than this proto version
            LogPrintf("peer=%d using obsolete version %i; disconnecting\n", pfrom->id, pfrom->nVersion);
            pfrom->PushMessage(NetMsgType::REJECT, strCommand, REJECT_OBSOLETE,
                               strprintf("Version must be %d or greater", MIN_PEER_PROTO_VERSION));
            pfrom->fDisconnect = true;
            return false;
        }

        if (pfrom->nVersion == 10300)
            pfrom->nVersion = 300;
        if (!vRecv.empty())
            vRecv >> addrFrom >> nNonce;
        if (!vRecv.empty()) {
            vRecv >> LIMITED_STRING(pfrom->strSubVer, MAX_SUBVERSION_LENGTH);
            pfrom->cleanSubVer = SanitizeString(pfrom->strSubVer);
        }
        if (!vRecv.empty())
            vRecv >> pfrom->nStartingHeight;
        if (!vRecv.empty())
            vRecv >> pfrom->fRelayTxes; // set to true after we get the first filter* message
        else
            pfrom->fRelayTxes = true;

        // Disconnect if we connected to ourself
        if (nNonce == nLocalHostNonce && nNonce > 1)
        {
            LogPrintf("connected to self at %s, disconnecting\n", pfrom->addr.ToString());
            pfrom->fDisconnect = true;
            return true;
        }

        pfrom->addrLocal = addrMe;
        if (pfrom->fInbound && addrMe.IsRoutable())
        {
            SeenLocal(addrMe);
        }

        // Be shy and don't send version until we hear
        if (pfrom->fInbound)
            pfrom->PushVersion();

        pfrom->fClient = !(pfrom->nServices & NODE_NETWORK);

        // Potentially mark this peer as a preferred download peer.
        UpdatePreferredDownload(pfrom, State(pfrom->GetId()));

        // Change version
        pfrom->PushMessage(NetMsgType::VERACK);
        pfrom->ssSend.SetVersion(min(pfrom->nVersion, PROTOCOL_VERSION));

        if (!pfrom->fInbound)
        {
            // Advertise our address
            if (fListen && !IsInitialBlockDownload())
            {
                CAddress addr = GetLocalAddress(&pfrom->addr);
                if (addr.IsRoutable())
                {
                    LogPrintf("ProcessMessages: advertising address %s\n", addr.ToString());
                    pfrom->PushAddress(addr);
                } else if (IsPeerAddrLocalGood(pfrom)) {
                    addr.SetIP(pfrom->addrLocal);
                    LogPrintf("ProcessMessages: advertising address %s\n", addr.ToString());
                    pfrom->PushAddress(addr);
                }
            }

            // Get recent addresses
            if (pfrom->fOneShot || pfrom->nVersion >= CADDR_TIME_VERSION || addrman.size() < 1000)
            {
                pfrom->PushMessage(NetMsgType::GETADDR);
                pfrom->fGetAddr = true;
            }
            addrman.Good(pfrom->addr);
        } else {
            if (((CNetAddr)pfrom->addr) == (CNetAddr)addrFrom)
            {
                addrman.Add(addrFrom, addrFrom);
                addrman.Good(addrFrom);
            }
        }

        pfrom->fSuccessfullyConnected = true;

        string remoteAddr;
        if (fLogIPs)
            remoteAddr = ", peeraddr=" + pfrom->addr.ToString();

        LogPrintf("receive version message: [%s] %s: version %d, blocks=%d, us=%s, peer=%d%s\n",
                  pfrom->addr.ToString().c_str(),
                  pfrom->cleanSubVer, pfrom->nVersion,
                  pfrom->nStartingHeight, addrMe.ToString(), pfrom->id,
                  remoteAddr);

        int64_t nTimeOffset = nTime - GetTime();
        pfrom->nTimeOffset = nTimeOffset;
        AddTimeData(pfrom->addr, nTimeOffset);
    }


    else if (pfrom->nVersion == 0)
    {
        // Must have a version message before anything else
        Misbehaving(pfrom->GetId(), 1);
        return false;
    }


    else if (strCommand == NetMsgType::VERACK)
    {
        pfrom->SetRecvVersion(min(pfrom->nVersion, PROTOCOL_VERSION));

        // Mark this node as currently connected, so we update its timestamp later.
        if (pfrom->fNetworkNode) {
            LOCK(cs_main);
            State(pfrom->GetId())->fCurrentlyConnected = true;
        }

        if (pfrom->nVersion >= SENDHEADERS_VERSION) {
            // Tell our peer we prefer to receive headers rather than inv's
            // We send this to non-NODE NETWORK peers as well, because even
            // non-NODE NETWORK peers can announce blocks (such as pruning
            // nodes)

            // BUIP010 Extreme Thinblocks: We only do inv/getdata for xthinblocks and so we must have headersfirst turned off
            if (!xthinEnabled)
                pfrom->PushMessage(NetMsgType::SENDHEADERS);
        }

        // send our listening port in a separate version message
        if (pfrom->nVersion >= EXPEDITED_VERSION)
            pfrom->PushMessage(NetMsgType::VERSION2, GetListenPort());
    }


    else if (strCommand == NetMsgType::ADDR)
    {
        vector<CAddress> vAddr;
        vRecv >> vAddr;

        // Don't want addr from older versions unless seeding
        if (pfrom->nVersion < CADDR_TIME_VERSION && addrman.size() > 1000)
            return true;
        if (vAddr.size() > 1000)
        {
            Misbehaving(pfrom->GetId(), 20);
            return error("message addr size() = %u", vAddr.size());
        }

        // Store the new addresses
        vector<CAddress> vAddrOk;
        int64_t nNow = GetAdjustedTime();
        int64_t nSince = nNow - 10 * 60;
        BOOST_FOREACH(CAddress& addr, vAddr)
        {
            boost::this_thread::interruption_point();

            if (addr.nTime <= 100000000 || addr.nTime > nNow + 10 * 60)
                addr.nTime = nNow - 5 * 24 * 60 * 60;
            pfrom->AddAddressKnown(addr);
            bool fReachable = IsReachable(addr);
            if (addr.nTime > nSince && !pfrom->fGetAddr && vAddr.size() <= 10 && addr.IsRoutable())
            {
                // Relay to a limited number of other nodes
                {
                    LOCK(cs_vNodes);
                    // Use deterministic randomness to send to the same nodes for 24 hours
                    // at a time so the addrKnowns of the chosen nodes prevent repeats
                    static uint256 hashSalt;
                    if (hashSalt.IsNull())
                        hashSalt = GetRandHash();
                    uint64_t hashAddr = addr.GetHash();
                    uint256 hashRand = ArithToUint256(UintToArith256(hashSalt) ^ (hashAddr<<32) ^ ((GetTime()+hashAddr)/(24*60*60)));
                    hashRand = Hash(BEGIN(hashRand), END(hashRand));
                    multimap<uint256, CNode*> mapMix;
                    BOOST_FOREACH(CNode* pnode, vNodes)
                    {
                        if (pnode->nVersion < CADDR_TIME_VERSION)
                            continue;
                        unsigned int nPointer;
                        memcpy(&nPointer, &pnode, sizeof(nPointer));
                        uint256 hashKey = ArithToUint256(UintToArith256(hashRand) ^ nPointer);
                        hashKey = Hash(BEGIN(hashKey), END(hashKey));
                        mapMix.insert(make_pair(hashKey, pnode));
                    }
                    int nRelayNodes = fReachable ? 2 : 1; // limited relaying of addresses outside our network(s)
                    for (multimap<uint256, CNode*>::iterator mi = mapMix.begin(); mi != mapMix.end() && nRelayNodes-- > 0; ++mi)
                        ((*mi).second)->PushAddress(addr);
                }
            }
            // Do not store addresses outside our network
            if (fReachable)
                vAddrOk.push_back(addr);
        }
        addrman.Add(vAddrOk, pfrom->addr, 2 * 60 * 60);
        if (vAddr.size() < 1000)
            pfrom->fGetAddr = false;
        if (pfrom->fOneShot)
            pfrom->fDisconnect = true;
    }

    else if (strCommand == NetMsgType::SENDHEADERS)
    {
        LOCK(cs_main);
        // BUIP010 Xtreme Thinblocks: We only do inv/getdata for xthinblocks and so we must have headersfirst turned off
        if (xthinEnabled)
            State(pfrom->GetId())->fPreferHeaders = false;
        else
            State(pfrom->GetId())->fPreferHeaders = true;
    }


    else if (strCommand == NetMsgType::INV)
    {
        vector<CInv> vInv;
        vRecv >> vInv;
        if (vInv.size() > MAX_INV_SZ)
        {
            Misbehaving(pfrom->GetId(), 20);
            return error("message inv size() = %u", vInv.size());
        }

        bool fBlocksOnly = GetBoolArg("-blocksonly", DEFAULT_BLOCKSONLY);

        // Allow whitelisted peers to send data other than blocks in blocks only mode if whitelistrelay is true
        if (pfrom->fWhitelisted && GetBoolArg("-whitelistrelay", DEFAULT_WHITELISTRELAY))
            fBlocksOnly = false;

        LOCK(cs_main);

        std::vector<CInv> vToFetch;

        for (unsigned int nInv = 0; nInv < vInv.size(); nInv++)
        {
            const CInv &inv = vInv[nInv];

            boost::this_thread::interruption_point();
            pfrom->AddInventoryKnown(inv);

            bool fAlreadyHave = AlreadyHave(inv);
            LogPrint("net", "got inv: %s  %s peer=%d\n", inv.ToString(), fAlreadyHave ? "have" : "new", pfrom->id);

            if (inv.type == MSG_BLOCK) {
                UpdateBlockAvailability(pfrom->GetId(), inv.hash);
                if (!fAlreadyHave && !fImporting && !fReindex && !mapBlocksInFlight.count(inv.hash)) {
                    // First request the headers preceding the announced block. In the normal fully-synced
                    // case where a new block is announced that succeeds the current tip (no reorganization),
                    // there are no such headers.
                    // Secondly, and only when we are close to being synced, we request the announced block directly,
                    // to avoid an extra round-trip. Note that we must *first* ask for the headers, so by the
                    // time the block arrives, the header chain leading up to it is already validated. Not
                    // doing this will result in the received block being rejected as an orphan in case it is
                    // not a direct successor.
                    pfrom->PushMessage(NetMsgType::GETHEADERS, chainActive.GetLocator(pindexBestHeader), inv.hash);
                    CNodeState *nodestate = State(pfrom->GetId());
                    if (CanDirectFetch(chainparams.GetConsensus()) &&
                        nodestate->nBlocksInFlight < MAX_BLOCKS_IN_TRANSIT_PER_PEER) {
                        // BUIP010 Xtreme Thinblocks: begin section
                        CInv inv2(inv);
                        CDataStream ss(SER_NETWORK, PROTOCOL_VERSION);
                        if (xthinEnabled && IsChainNearlySyncd()) {
                            if (HaveThinblockNodes() && CheckThinblockTimer(inv.hash)) {
                                // Must download a block from a ThinBlock peer
                                if (pfrom->mapThinBlocksInFlight.size() < 1 && pfrom->ThinBlockCapable()) { // We can only send one thinblock per peer at a time
                                    pfrom->mapThinBlocksInFlight[inv2.hash] = GetTime();
                                    inv2.type = MSG_XTHINBLOCK;
                                    CBloomFilter filterMemPool = createSeededBloomFilter(CTxOrphanCache::instance()->fetchTransactionIds());
                                    ss << inv2;
                                    ss << filterMemPool;
                                    pfrom->PushMessage(NetMsgType::GET_XTHIN, ss);
                                    MarkBlockAsInFlight(pfrom->GetId(), inv.hash, chainparams.GetConsensus());
                                    LogPrint("thin", "Requesting Thinblock %s from peer %s (%d)\n", inv2.hash.ToString(), pfrom->addrName.c_str(),pfrom->id);
                                }
                            }
                            else {
                                // Try to download a thinblock if possible otherwise just download a regular block
                                if (pfrom->mapThinBlocksInFlight.size() < 1 && pfrom->ThinBlockCapable()) { // We can only send one thinblock per peer at a time
                                    pfrom->mapThinBlocksInFlight[inv2.hash] = GetTime();
                                    inv2.type = MSG_XTHINBLOCK;
                                    CBloomFilter filterMemPool = createSeededBloomFilter(CTxOrphanCache::instance()->fetchTransactionIds());
                                    ss << inv2;
                                    ss << filterMemPool;
                                    pfrom->PushMessage(NetMsgType::GET_XTHIN, ss);
                                    LogPrint("thin", "Requesting Thinblock %s from peer %s (%d)\n", inv2.hash.ToString(), pfrom->addrName.c_str(),pfrom->id);
                                }
                                else {
                                    LogPrint("thin", "Requesting Regular Block %s from peer %s (%d)\n", inv2.hash.ToString(), pfrom->addrName.c_str(),pfrom->id);
                                    vToFetch.push_back(inv2);
                                }
                                MarkBlockAsInFlight(pfrom->GetId(), inv.hash, chainparams.GetConsensus());
                            }
                        }
                        else {
                            vToFetch.push_back(inv2);
                            MarkBlockAsInFlight(pfrom->GetId(), inv.hash, chainparams.GetConsensus());
                            LogPrint("thin", "Requesting Regular Block %s from peer %s (%d)\n", inv2.hash.ToString(), pfrom->addrName.c_str(),pfrom->id);
                        }
                        // BUIP010 Xtreme Thinblocks: end section
                    }
                    LogPrint("net", "getheaders (%d) %s to peer=%d\n", pindexBestHeader->nHeight, inv.hash.ToString(), pfrom->id);
                }
            }
            else
            {
                if (fBlocksOnly)
                    LogPrint("net", "transaction (%s) inv sent in violation of protocol peer=%d\n", inv.hash.ToString(), pfrom->id);
                else if (!fAlreadyHave && !fImporting && !fReindex)
                    pfrom->AskFor(inv);
            }

            // Track requests for our stuff
            GetMainSignals().Inventory(inv.hash);

            if (pfrom->nSendSize > (SendBufferSize() * 2)) {
                Misbehaving(pfrom->GetId(), 50);
                return error("send buffer size() = %u", pfrom->nSendSize);
            }
        }

        if (!vToFetch.empty())
            pfrom->PushMessage(NetMsgType::GETDATA, vToFetch);
    }


    else if (strCommand == NetMsgType::GETDATA)
    {
        vector<CInv> vInv;
        vRecv >> vInv;
        if (vInv.size() > MAX_INV_SZ)
        {
            Misbehaving(pfrom->GetId(), 20);
            return error("message getdata size() = %u", vInv.size());
        }

        if (fDebug || (vInv.size() != 1))
            LogPrint("net", "received getdata (%u invsz) peer=%d\n", vInv.size(), pfrom->id);

        if ((fDebug && vInv.size() > 0) || (vInv.size() == 1))
            LogPrint("net", "received getdata for: %s peer=%d\n", vInv[0].ToString(), pfrom->id);

        pfrom->vRecvGetData.insert(pfrom->vRecvGetData.end(), vInv.begin(), vInv.end());
        ProcessGetData(pfrom, chainparams.GetConsensus());
    }


    else if (strCommand == NetMsgType::GETBLOCKS)
    {
        CBlockLocator locator;
        uint256 hashStop;
        vRecv >> locator >> hashStop;

        LOCK(cs_main);

        // Find the last block the caller has in the main chain
        CBlockIndex* pindex = FindForkInGlobalIndex(chainActive, locator);

        // Send the rest of the chain
        if (pindex)
            pindex = chainActive.Next(pindex);
        int nLimit = 500;
        LogPrint("net", "getblocks %d to %s limit %d from peer=%d\n", (pindex ? pindex->nHeight : -1), hashStop.IsNull() ? "end" : hashStop.ToString(), nLimit, pfrom->id);
        for (; pindex; pindex = chainActive.Next(pindex))
        {
            if (pindex->GetBlockHash() == hashStop)
            {
                LogPrint("net", "  getblocks stopping at %d %s\n", pindex->nHeight, pindex->GetBlockHash().ToString());
                break;
            }
            // If pruning, don't inv blocks unless we have on disk and are likely to still have
            // for some reasonable time window (1 hour) that block relay might require.
            const int nPrunedBlocksLikelyToHave = MIN_BLOCKS_TO_KEEP - 3600 / chainparams.GetConsensus().nPowTargetSpacing;
            if (fPruneMode && (!(pindex->nStatus & BLOCK_HAVE_DATA) || pindex->nHeight <= chainActive.Tip()->nHeight - nPrunedBlocksLikelyToHave))
            {
                LogPrint("net", " getblocks stopping, pruned or too old block at %d %s\n", pindex->nHeight, pindex->GetBlockHash().ToString());
                break;
            }
            pfrom->PushInventory(CInv(MSG_BLOCK, pindex->GetBlockHash()));
            if (--nLimit <= 0)
            {
                // When this block is requested, we'll send an inv that'll
                // trigger the peer to getblocks the next batch of inventory.
                LogPrint("net", "  getblocks stopping at limit %d %s\n", pindex->nHeight, pindex->GetBlockHash().ToString());
                pfrom->hashContinue = pindex->GetBlockHash();
                break;
            }
        }
    }


    else if (strCommand == NetMsgType::GETHEADERS)
    {
        CBlockLocator locator;
        uint256 hashStop;
        vRecv >> locator >> hashStop;

        LOCK(cs_main);
        if (IsInitialBlockDownload() && !pfrom->fWhitelisted) {
            LogPrint("net", "Ignoring getheaders from peer=%d because node is in initial block download\n", pfrom->id);
            return true;
        }

        CNodeState *nodestate = State(pfrom->GetId());
        CBlockIndex* pindex = NULL;
        if (locator.IsNull())
        {
            // If locator is null, return the hashStop block
            BlockMap::iterator mi = mapBlockIndex.find(hashStop);
            if (mi == mapBlockIndex.end())
                return true;
            pindex = (*mi).second;
        }
        else
        {
            // Find the last block the caller has in the main chain
            pindex = FindForkInGlobalIndex(chainActive, locator);
            if (pindex)
                pindex = chainActive.Next(pindex);
        }

        // we must use CBlocks, as CBlockHeaders won't include the 0x00 nTx count at the end
        vector<CBlock> vHeaders;
        int nLimit = MAX_HEADERS_RESULTS;
        LogPrint("net", "getheaders %d to %s from peer=%d\n", (pindex ? pindex->nHeight : -1), hashStop.ToString(), pfrom->id);
        for (; pindex; pindex = chainActive.Next(pindex))
        {
            vHeaders.push_back(pindex->GetBlockHeader());
            if (--nLimit <= 0 || pindex->GetBlockHash() == hashStop)
                break;
        }
        // pindex can be NULL either if we sent chainActive.Tip() OR
        // if our peer has chainActive.Tip() (and thus we are sending an empty
        // headers message). In both cases it's safe to update
        // pindexBestHeaderSent to be our tip.
        nodestate->pindexBestHeaderSent = pindex ? pindex : chainActive.Tip();
        pfrom->PushMessage(NetMsgType::HEADERS, vHeaders);
    }


    else if (strCommand == NetMsgType::TX)
    {
        // Stop processing the transaction early if
        // We are in blocks only mode and peer is either not whitelisted or whitelistrelay is off
        if (GetBoolArg("-blocksonly", DEFAULT_BLOCKSONLY) && (!pfrom->fWhitelisted || !GetBoolArg("-whitelistrelay", DEFAULT_WHITELISTRELAY)))
        {
            LogPrint("net", "transaction sent in violation of protocol peer=%d\n", pfrom->id);
            return true;
        }

        vector<uint256> vWorkQueue;
        vector<uint256> vEraseQueue;
        CTransaction tx;
        vRecv >> tx;

        CInv inv(MSG_TX, tx.GetHash());
        pfrom->AddInventoryKnown(inv);

        LOCK(cs_main);

        bool fMissingInputs = false;
        CValidationState state;

        pfrom->setAskFor.erase(inv.hash);
        mapAlreadyAskedFor.erase(inv.hash);

        if (!AlreadyHave(inv) && AcceptToMemoryPool(mempool, state, tx, true, &fMissingInputs))
        {
            mempool.check(pcoinsTip);
            RelayTransaction(tx);
            vWorkQueue.push_back(inv.hash);

            LogPrint("mempool", "AcceptToMemoryPool: peer=%d: accepted %s (poolsz %u txn, %u kB)\n",
                pfrom->id,
                tx.GetHash().ToString(),
                mempool.size(), mempool.DynamicMemoryUsage() / 1000);

            // Recursively process any orphan transactions that depended on this one
            set<NodeId> setMisbehaving;
            for (unsigned int i = 0; i < vWorkQueue.size(); i++)
            {
                auto orphans = CTxOrphanCache::instance()->fetchTransactionsByPrev(vWorkQueue[i]);
                for (auto mi = orphans.begin(); mi != orphans.end(); ++mi) {
                    const CTransaction& orphanTx = mi->tx;
                    const uint256 orphanHash = orphanTx.GetHash();
                    bool fMissingInputs2 = false;
                    // Use a dummy CValidationState so someone can't setup nodes to counter-DoS based on orphan
                    // resolution (that is, feeding people an invalid transaction based on LegitTxX in order to get
                    // anyone relaying LegitTxX banned)
                    CValidationState stateDummy;

                    if (setMisbehaving.count(mi->fromPeer))
                        continue;
                    if (AcceptToMemoryPool(mempool, stateDummy, orphanTx, true, &fMissingInputs2))
                    {
                        LogPrint("mempool", "   accepted orphan tx %s\n", orphanHash.ToString());
                        RelayTransaction(orphanTx);
                        vWorkQueue.push_back(orphanHash);
                        vEraseQueue.push_back(orphanHash);
                    }
                    else if (!fMissingInputs2)
                    {
                        int nDos = 0;
                        if (stateDummy.IsInvalid(nDos) && nDos > 0)
                        {
                            // Punish peer that gave us an invalid orphan tx
                            Misbehaving(mi->fromPeer, nDos);
                            setMisbehaving.insert(mi->fromPeer);
                            LogPrint("mempool", "   invalid orphan tx %s\n", orphanHash.ToString());
                        }
                        // Has inputs but not accepted to mempool
                        // Probably non-standard or insufficient fee/priority
                        LogPrint("mempool", "   removed orphan tx %s\n", orphanHash.ToString());
                        vEraseQueue.push_back(orphanHash);
                        assert(recentRejects);
                        recentRejects->insert(orphanHash);
                    }
                    mempool.check(pcoinsTip);
                }
            }

            CTxOrphanCache::instance()->EraseOrphans(vEraseQueue);
            CTxOrphanCache::instance()->EraseOrphansByTime();
        }
        else if (fMissingInputs)
        {
            CTxOrphanCache *cache = CTxOrphanCache::instance();
            // DoS prevention: do not allow CTxOrphanCache to grow unbounded
            cache->AddOrphanTx(tx, pfrom->GetId());
            std::uint32_t nEvicted = cache->LimitOrphanTxSize();
            if (nEvicted > 0)
                LogPrint("mempool", "mapOrphan overflow, removed %u tx\n", nEvicted);
        } else {
            assert(recentRejects);
            recentRejects->insert(tx.GetHash());

            if (pfrom->fWhitelisted && GetBoolArg("-whitelistforcerelay", DEFAULT_WHITELISTFORCERELAY)) {
                // Always relay transactions received from whitelisted peers, even
                // if they were already in the mempool or rejected from it due
                // to policy, allowing the node to function as a gateway for
                // nodes hidden behind it.
                //
                // Never relay transactions that we would assign a non-zero DoS
                // score for, as we expect peers to do the same with us in that
                // case.
                int nDoS = 0;
                if (!state.IsInvalid(nDoS) || nDoS == 0) {
                    LogPrintf("Force relaying tx %s from whitelisted peer=%d\n", tx.GetHash().ToString(), pfrom->id);
                    RelayTransaction(tx);
                } else {
                    LogPrintf("Not relaying invalid transaction %s from whitelisted peer=%d (%s)\n", tx.GetHash().ToString(), pfrom->id, FormatStateMessage(state));
                }
            }
        }
        int nDoS = 0;
        if (state.IsInvalid(nDoS))
        {
            LogPrint("mempoolrej", "%s from peer=%d was not accepted: %s\n", tx.GetHash().ToString(),
                pfrom->id,
                FormatStateMessage(state));
            if (state.GetRejectCode() < REJECT_INTERNAL) // Never send AcceptToMemoryPool's internal codes over P2P
                pfrom->PushMessage(NetMsgType::REJECT, strCommand, (unsigned char)state.GetRejectCode(),
                                   state.GetRejectReason().substr(0, MAX_REJECT_MESSAGE_LENGTH), inv.hash);
            if (nDoS > 0)
                Misbehaving(pfrom->GetId(), nDoS);
        }
        FlushStateToDisk(state, FLUSH_STATE_PERIODIC);
    }


    else if (strCommand == NetMsgType::HEADERS && !fImporting && !fReindex) // Ignore headers received while importing
    {
        std::vector<CBlockHeader> headers;

        // Bypass the normal CBlock deserialization, as we don't want to risk deserializing 2000 full blocks.
        unsigned int nCount = ReadCompactSize(vRecv);
        if (nCount > MAX_HEADERS_RESULTS) {
            Misbehaving(pfrom->GetId(), 20);
            return error("headers message size = %u", nCount);
        }
        headers.resize(nCount);
        for (unsigned int n = 0; n < nCount; n++) {
            vRecv >> headers[n];
            ReadCompactSize(vRecv); // ignore tx count; assume it is 0.
        }

        LOCK(cs_main);

        if (nCount == 0) {
            // Nothing interesting. Stop asking this peers for more headers.
            return true;
        }

        CBlockIndex *pindexLast = NULL;
        BOOST_FOREACH(const CBlockHeader& header, headers) {
            CValidationState state;
            if (pindexLast != NULL && header.hashPrevBlock != pindexLast->GetBlockHash()) {
                Misbehaving(pfrom->GetId(), 20);
                return error("non-continuous headers sequence");
            }
            if (!AcceptBlockHeader(header, state, chainparams, &pindexLast)) {
                int nDoS;
                if (state.IsInvalid(nDoS)) {
                    if (nDoS > 0)
                        Misbehaving(pfrom->GetId(), nDoS);
                    return error("invalid header received");
                }
            }
        }

        if (pindexLast)
            UpdateBlockAvailability(pfrom->GetId(), pindexLast->GetBlockHash());

        if (nCount == MAX_HEADERS_RESULTS && pindexLast) {
            // Headers message had its maximum size; the peer may have more headers.
            // TODO: optimize: if pindexLast is an ancestor of chainActive.Tip or pindexBestHeader, continue
            // from there instead.
            LogPrint("net", "more getheaders (%d) to end to peer=%d (startheight:%d)\n", pindexLast->nHeight, pfrom->id, pfrom->nStartingHeight);
            pfrom->PushMessage(NetMsgType::GETHEADERS, chainActive.GetLocator(pindexLast), uint256());
        }

        if (pindexLast == nullptr) // should never hit.
            return false;

        bool fCanDirectFetch = CanDirectFetch(chainparams.GetConsensus());
        CNodeState *nodestate = State(pfrom->GetId());
        // If this set of headers is valid and ends in a block with at least as
        // much work as our tip, download as much as possible.
        if (fCanDirectFetch && pindexLast->IsValid(BLOCK_VALID_TREE) && chainActive.Tip()->nChainWork <= pindexLast->nChainWork) {
            vector<CBlockIndex *> vToFetch;
            CBlockIndex *pindexWalk = pindexLast;
            // Calculate all the blocks we'd need to switch to pindexLast, up to a limit.
            while (pindexWalk && !chainActive.Contains(pindexWalk) && vToFetch.size() <= MAX_BLOCKS_IN_TRANSIT_PER_PEER) {
                if (!(pindexWalk->nStatus & BLOCK_HAVE_DATA) &&
                        !mapBlocksInFlight.count(pindexWalk->GetBlockHash())) {
                    // We don't have this block, and it's not yet in flight.
                    vToFetch.push_back(pindexWalk);
                }
                pindexWalk = pindexWalk->pprev;
            }
            // If pindexWalk still isn't on our main chain, we're looking at a
            // very large reorg at a time we think we're close to caught up to
            // the main chain -- this shouldn't really happen.  Bail out on the
            // direct fetch and rely on parallel download instead.
            if (!chainActive.Contains(pindexWalk)) {
                LogPrint("net", "Large reorg, won't direct fetch to %s (%d)\n",
                        pindexLast->GetBlockHash().ToString(),
                        pindexLast->nHeight);
            } else if (!xthinEnabled) { // We don't yet support headers-first for XThinblocks.
                vector<CInv> vGetData;
                // Download as much as possible, from earliest to latest.
                BOOST_REVERSE_FOREACH(CBlockIndex *pindex, vToFetch) {
                    if (nodestate->nBlocksInFlight >= MAX_BLOCKS_IN_TRANSIT_PER_PEER) {
                        // Can't download any more from this peer
                        break;
                    }
                    vGetData.push_back(CInv(MSG_BLOCK, pindex->GetBlockHash()));
                    MarkBlockAsInFlight(pfrom->GetId(), pindex->GetBlockHash(), chainparams.GetConsensus(), pindex);
                    LogPrint("net", "Requesting block %s from  peer=%d\n",
                            pindex->GetBlockHash().ToString(), pfrom->id);
                }
                if (vGetData.size() > 1) {
                    LogPrint("net", "Downloading blocks toward %s (%d) via headers direct fetch\n",
                            pindexLast->GetBlockHash().ToString(), pindexLast->nHeight);
                }
                if (vGetData.size() > 0) {
                    pfrom->PushMessage(NetMsgType::GETDATA, vGetData);
                }
            }
        }

        CheckBlockIndex(chainparams.GetConsensus());
    }

    // BUIP010 Xtreme Thinblocks: begin section
    else if (strCommand == NetMsgType::GET_XTHIN && !fImporting && !fReindex) // Ignore blocks received while importing
    {
        if (!xthinEnabled) {
            LOCK(cs_main);
            Misbehaving(pfrom->GetId(), 100);
            return false;
        }
        CBloomFilter filterMemPool;
        CInv inv;
        vRecv >> inv >> filterMemPool;
        if (inv.type != MSG_XTHINBLOCK && inv.type != MSG_THINBLOCK) {
            LOCK(cs_main);
            Misbehaving(pfrom->GetId(), 20);
            return false;
        }

        LoadFilter(pfrom, &filterMemPool);
        pfrom->vRecvGetData.insert(pfrom->vRecvGetData.end(), inv);
        ProcessGetData(pfrom, chainparams.GetConsensus());
    }
    else if (strCommand == NetMsgType::XTHINBLOCK  && !fImporting && !fReindex) // Ignore blocks received while importing
    {
        if (!xthinEnabled) {
            LOCK(cs_main);
            Misbehaving(pfrom->GetId(), 100);
            return false;
        }
        CXThinBlock thinBlock;
        vRecv >> thinBlock;

        // Send expedited ASAP
        CValidationState state;
        if (!CheckBlockHeader(thinBlock.header, state, true)) { // block header is bad
            LogPrint("thin", "Thinblock %s received with bad header from peer %s (%d)\n", thinBlock.header.GetHash().ToString(), pfrom->addrName.c_str(), pfrom->id);
            Misbehaving(pfrom->id, 20);
            return false;
        }
        else if (!IsRecentlyExpeditedAndStore(thinBlock.header.GetHash()))
            SendExpeditedBlock(thinBlock, 0, pfrom);

        CInv inv(MSG_BLOCK, thinBlock.header.GetHash());
#ifdef LOG_XTHINBLOCKS
        int nSizeThinBlock = ::GetSerializeSize(thinBlock, SER_NETWORK, PROTOCOL_VERSION);
        LogPrint("thin", "Received thinblock %s from peer %s (%d). Size %d bytes.\n", inv.hash.ToString(), pfrom->addrName.c_str(), pfrom->id, nSizeThinBlock);
#endif

        bool fAlreadyHave = false;
        // An expedited block or re-requested xthin can arrive and beat the original thin block request/response
        if (!pfrom->mapThinBlocksInFlight.count(inv.hash)) {
            LogPrint("thin", "Thinblock %s from peer %s (%d) received but we already have it\n", inv.hash.ToString(), pfrom->addrName.c_str(), pfrom->id);
            LOCK(cs_main);
<<<<<<< HEAD
            fAlreadyHave = AlreadyHave(inv); // I'll still continue processing if we don't have an accepted block yet
        }

        if (!fAlreadyHave) {
           if (thinBlock.process(pfrom))
                HandleBlockMessage(pfrom, strCommand, pfrom->thinBlock,  thinBlock.GetInv());  // clears the thin block
=======
            Misbehaving(pfrom->GetId(), 20);
            return false;
        }

        pfrom->thinBlock.SetNull();
        pfrom->thinBlock.nVersion = thinBlock.header.nVersion;
        pfrom->thinBlock.nBits = thinBlock.header.nBits;
        pfrom->thinBlock.nNonce = thinBlock.header.nNonce;
        pfrom->thinBlock.nTime = thinBlock.header.nTime;
        pfrom->thinBlock.hashMerkleRoot = thinBlock.header.hashMerkleRoot;
        pfrom->thinBlock.hashPrevBlock = thinBlock.header.hashPrevBlock;
        pfrom->xThinBlockHashes = thinBlock.vTxHashes;

        // Create the mapMissingTx from all the supplied tx's in the xthinblock
        std::map<uint256, CTransaction> mapMissingTx;
        BOOST_FOREACH(CTransaction tx, thinBlock.vMissingTx)
            mapMissingTx[tx.GetHash()] = tx;

        // Create a map of all 8 bytes tx hashes pointing to their full tx hash counterpart
        // We need to check all transaction sources (orphan list, mempool, and new (incoming) transactions in this block) for a collision.
        bool collision = false;
        std::map<uint64_t, const uint256*> mapPartialTxHash;
        LOCK(cs_main);
        std::vector<uint256> memPoolHashes;
        mempool.queryHashes(memPoolHashes);
        for (uint64_t i = 0; i < memPoolHashes.size(); i++) {
            uint64_t cheapHash = memPoolHashes[i].GetCheapHash();
            if(mapPartialTxHash.count(cheapHash)) //Check for collisions
                collision = true;
            mapPartialTxHash[cheapHash] = &memPoolHashes[i];
        }
        for (map<uint256, COrphanTx>::iterator mi = mapOrphanTransactions.begin(); mi != mapOrphanTransactions.end(); ++mi) {
            uint64_t cheapHash = (*mi).first.GetCheapHash();
            if(mapPartialTxHash.count(cheapHash)) //Check for collisions
                collision = true;
            mapPartialTxHash[cheapHash] = &(*mi).first;
        }
        for (map<uint256, CTransaction>::iterator mi = mapMissingTx.begin(); mi != mapMissingTx.end(); ++mi) {
            uint64_t cheapHash = (*mi).first.GetCheapHash();
            // Check for cheap hash collision. Only mark as collision if the full hash is not the same,
            // because the same tx could have been received into the mempool during the request of the xthinblock.
            // In that case we would have the same transaction twice, so it is not a real cheap hash collision and we continue normally.
            const uint256 *existingHash = mapPartialTxHash[cheapHash];
            if( (existingHash) ) { // Check if we already have the cheap hash
                if ((*existingHash)==(*mi).first) { // Check if it really is a cheap hash collision and not just the same transaction
                    collision = true;
                }
            }
            mapPartialTxHash[cheapHash] = &(*mi).first;
        }

        // There is a remote possiblity of a Tx hash collision therefore if it occurs we re-request a normal
        // thinblock which has the full Tx hash data rather than just the truncated hash.
        if (collision) {
            vector<CInv> vGetData;
            vGetData.push_back(CInv(MSG_THINBLOCK, thinBlock.header.GetHash()));
            pfrom->PushMessage("getdata", vGetData);
            LogPrintf("TX HASH COLLISION for xthinblock: re-requesting a thinblock\n");
            return true;
        }

        int missingCount = 0;
        int unnecessaryCount = 0;
        // Xpress Validation - only perform xval if the chaintip matches the last blockhash in the thinblock
        bool fXVal = (thinBlock.header.hashPrevBlock == chainActive.Tip()->GetBlockHash()) ? true : false;

        // Look for each transaction in our various pools and buffers.
        // With xThinBlocks the vTxHashes contains only the first 8 bytes of the tx hash.
        int blockSize = pfrom->thinBlock.GetSerializeSize(SER_NETWORK, CBlock::CURRENT_VERSION);
        const int blockSizeAcceptLimit = Policy::blockSizeAcceptLimit();
        for (uint64_t &cheapHash : thinBlock.vTxHashes)
        {
            // Replace the truncated hash with the full hash value if it exists
            const uint256 *hash = mapPartialTxHash[cheapHash];
            CTransaction tx;
            if (hash != nullptr && !hash->IsNull())
            {
                bool inMemPool = mempool.lookup(*hash, tx);
                bool inMissingTx = mapMissingTx.count(*hash) > 0;
                bool inOrphanCache = mapOrphanTransactions.count(*hash) > 0;

                if ((inMemPool && inMissingTx) || (inOrphanCache && inMissingTx))
                    unnecessaryCount++;

                if (inOrphanCache) {
                    tx = mapOrphanTransactions[*hash].tx;
                    setUnVerifiedOrphanTxHash.insert(*hash);
                }
                else if (inMemPool && fXVal)
                    setPreVerifiedTxHash.insert(*hash);
                else if (inMissingTx)
                    tx = mapMissingTx[*hash];
            }
            if (tx.IsNull())
                missingCount++;
            // This will push an empty/invalid transaction if we don't have it yet
            blockSize += tx.GetSerializeSize(SER_NETWORK, tx.nVersion);
            if (blockSize <= blockSizeAcceptLimit)
                pfrom->thinBlock.vtx.push_back(tx);
        }
        if (blockSize > blockSizeAcceptLimit) {
            pfrom->thinBlockWaitingForTxns = -1;
            pfrom->thinBlock.vtx.clear();
            const float punishment = (blockSize - blockSizeAcceptLimit) / (float) blockSizeAcceptLimit;
            const int score = 10 * punishment + 0.5;
            LogPrintf("thinblock (partially) reconstructed is over accept limits; (%d > %d), Dropping block and punishing (%d) peer %d\n",
                     blockSize, blockSizeAcceptLimit, score, pfrom->id);
            Misbehaving(pfrom->id, score);
            pfrom->mapThinBlocksInFlight.erase(pfrom->thinBlock.GetHash());
            MarkBlockAsReceived(pfrom->thinBlock.GetHash());
            return false;
        }

        pfrom->thinBlockWaitingForTxns = missingCount;
        LogPrint("thin", "thinblock waiting for: %d, unnecessary: %d, txs: %d full: %d\n", pfrom->thinBlockWaitingForTxns, unnecessaryCount, pfrom->thinBlock.vtx.size(), mapMissingTx.size());

        if (pfrom->thinBlockWaitingForTxns == 0) {
            // We have all the transactions now that are in this block: try to reassemble and process.
            pfrom->thinBlockWaitingForTxns = -1;
            pfrom->AddInventoryKnown(inv);
#ifdef LOG_XTHINBLOCKS
            int blockSize = pfrom->thinBlock.GetSerializeSize(SER_NETWORK, CBlock::CURRENT_VERSION);
            LogPrint("thin", "Reassembled thin block for %s (%d bytes). Message was %d bytes, compression ratio %3.2f\n",
                     pfrom->thinBlock.GetHash().ToString(),
                     blockSize,
                     nSizeThinBlock,
                     ((float) blockSize) / ((float) nSizeThinBlock)
                     );
#endif

            HandleBlockMessage(pfrom, strCommand, pfrom->thinBlock, inv);  // clears the thin block
            BOOST_FOREACH(uint64_t &cheapHash, thinBlock.vTxHashes)
                EraseOrphanTx(*mapPartialTxHash[cheapHash]);
        }
        else if (pfrom->thinBlockWaitingForTxns > 0) {
            // This marks the end of the transactions we've received. If we get this and we have NOT been able to
            // finish reassembling the block, we need to re-request the transactions we're missing:
            std::set<uint64_t> setHashesToRequest;
            for (size_t i = 0; i < pfrom->thinBlock.vtx.size(); i++) {
                 if (pfrom->thinBlock.vtx[i].IsNull()) {
                     setHashesToRequest.insert(pfrom->xThinBlockHashes[i]);
                     LogPrint("thin", "Re-requesting tx ==> 8 byte hash %d\n", pfrom->xThinBlockHashes[i]);
                 }
            }
            // Re-request transactions that we are still missing
            CXRequestThinBlockTx thinBlockTx(thinBlock.header.GetHash(), setHashesToRequest);
            pfrom->PushMessage(NetMsgType::GET_XBLOCKTX, thinBlockTx);
            LogPrint("thin", "Missing %d transactions for xthinblock, re-requesting\n",
                      pfrom->thinBlockWaitingForTxns);
>>>>>>> a61c512d
        }
    }

    else if (strCommand == NetMsgType::XBLOCKTX && !fImporting && !fReindex) // handle Re-requested thinblock transactions
    {
        if (!xthinEnabled) {
            LOCK(cs_main);
            Misbehaving(pfrom->GetId(), 100);
            return false;
        }
        if (pfrom->xThinBlockHashes.size() != pfrom->thinBlock.vtx.size()) { // crappy, but fast solution.
            LogPrint("thin", "Inconsistent thin block data while processing xblock-tx\n");
            return true;
        }

        CXThinBlockTx thinBlockTx;
        vRecv >> thinBlockTx;

        CInv inv(MSG_XTHINBLOCK, thinBlockTx.blockhash);
        LogPrint("net", "received blocktxs for %s peer=%d\n", inv.hash.ToString(), pfrom->id);
        if (!pfrom->mapThinBlocksInFlight.count(inv.hash)) {
            LogPrint("thin", "ThinblockTx received but it was either not requested or it was beaten by another block %s  peer=%d\n", inv.hash.ToString(), pfrom->id);
            return true;
        }

        // Create the mapMissingTx from all the supplied tx's in the xthinblock
        std::map<uint64_t, CTransaction> mapMissingTx;
        BOOST_FOREACH(CTransaction tx, thinBlockTx.vMissingTx) {
            mapMissingTx[tx.GetHash().GetCheapHash()] = tx;
        }

        int count=0;
        for (size_t i = 0; i < pfrom->thinBlock.vtx.size(); ++i) {
            if (pfrom->thinBlock.vtx[i].IsNull()) {
                auto val = mapMissingTx.find(pfrom->xThinBlockHashes[i]);
                if (val != mapMissingTx.end()) {
                    pfrom->thinBlock.vtx[i] = val->second;
                    --pfrom->thinBlockWaitingForTxns;
                }
                count++;
            }
        }
        LogPrint("thin", "Got %d Re-requested txs, needed %d of them\n", thinBlockTx.vMissingTx.size(), count);

        if (pfrom->thinBlockWaitingForTxns == 0) {
            // We have all the transactions now that are in this block: try to reassemble and process.
            pfrom->thinBlockWaitingForTxns = -1;
            pfrom->AddInventoryKnown(inv);

#ifdef LOG_XTHINBLOCKS
            // for compression statistics, we have to add up the size of xthinblock and the re-requested thinBlockTx.
            int nSizeThinBlockTx = ::GetSerializeSize(thinBlockTx, SER_NETWORK, PROTOCOL_VERSION);
            int blockSize = pfrom->thinBlock.GetSerializeSize(SER_NETWORK, CBlock::CURRENT_VERSION);
            LogPrint("thin", "Reassembled thin block for %s (%d bytes). Message was %d bytes (thinblock) and %d bytes (re-requested tx), compression ratio %3.2f\n",
                     pfrom->thinBlock.GetHash().ToString(),
                     blockSize,
                     pfrom->nSizeThinBlock,
                     nSizeThinBlockTx,
                     ((float) blockSize) / ( (float) pfrom->nSizeThinBlock + (float) nSizeThinBlockTx )
                     );
#endif

            // For correctness sake, assume all came from the orphans cache
            std::vector<uint256> orphans;
            orphans.reserve(pfrom->thinBlock.vtx.size());
            for (unsigned int i = 0; i < pfrom->thinBlock.vtx.size(); i++) {
                orphans.push_back(pfrom->thinBlock.vtx[i].GetHash());
            }
            HandleBlockMessage(pfrom, strCommand, pfrom->thinBlock, inv);
            CTxOrphanCache::instance()->EraseOrphans(orphans);
        }
        else {
            LogPrint("thin", "Failed to retrieve all transactions for block\n");
        }
    }

    else if (strCommand == NetMsgType::GET_XBLOCKTX && !fImporting && !fReindex) // return Re-requested xthinblock transactions
    {
        if (!xthinEnabled) {
            LOCK(cs_main);
            Misbehaving(pfrom->GetId(), 100);
            return false;
        }
        CXRequestThinBlockTx thinRequestBlockTx;
        vRecv >> thinRequestBlockTx;

        if (thinRequestBlockTx.setCheapHashesToRequest.empty()) { // empty request??
            LOCK(cs_main);
            Misbehaving(pfrom->GetId(), 100);
            return false;
        }
        // We use MSG_TX here even though we refer to blockhash because we need to track
        // how many xblocktx requests we make in case of DOS
        CInv inv(MSG_TX, thinRequestBlockTx.blockhash);
        LogPrint("thin", "received get_xblocktx for %s peer=%d\n", inv.hash.ToString(), pfrom->id);

        // Check for Misbehaving and DOS
        // If they make more than 20 requests in 10 minutes then disconnect them
        {
            const uint64_t nNow = GetTime();
            if (pfrom->nGetXBlockTxLastTime <= 0)
                pfrom->nGetXBlockTxLastTime = nNow;
            pfrom->nGetXBlockTxCount *= pow(1.0 - 1.0/600.0, (double)(nNow - pfrom->nGetXBlockTxLastTime));
            pfrom->nGetXBlockTxLastTime = nNow;
            pfrom->nGetXBlockTxCount += 1;
            LogPrint("thin", "nGetXBlockTxCount is %f\n", pfrom->nGetXBlockTxCount);
            if (pfrom->nGetXBlockTxCount >= 20) {
                LogPrintf("DOS: Misbehaving - requesting too many xblocktx: %s\n", inv.hash.ToString());
                LOCK(cs_main);
                Misbehaving(pfrom->GetId(), 100);  // If they exceed the limit then disconnect them
            }
        }

        LOCK(cs_main);
        BlockMap::iterator mi = mapBlockIndex.find(inv.hash);
        if (mi == mapBlockIndex.end()) {
            Misbehaving(pfrom->GetId(), 100);
            return false;
        }
        CBlockIndex *index = mi->second;
        assert(index);
        if (index->nHeight + 100 < chainActive.Height()) {
            // a node that is behind should never use this method.
            Misbehaving(pfrom->GetId(), 10);
            return false;
        }
        if ((index->nStatus & BLOCK_HAVE_DATA) == 0) {
            LogPrintf("GET_XBLOCKTX requested block-data not available %s\n", inv.hash.ToString().c_str());
            return false;
        }
        CBlock block;
        const Consensus::Params& consensusParams = Params().GetConsensus();
        if (!ReadBlockFromDisk(block, index, consensusParams)) {
            LogPrintf("Internal error, file missing datafile %d (block: %d)\n", index->nFile, index->nHeight);
            return false;
        }

        std::vector<CTransaction> vTx;
        int todo = thinRequestBlockTx.setCheapHashesToRequest.size();
        for (size_t i = 1; i < block.vtx.size(); i++) {
            uint64_t cheapHash = block.vtx[i].GetHash().GetCheapHash();
            if (thinRequestBlockTx.setCheapHashesToRequest.count(cheapHash)) {
                vTx.push_back(block.vtx[i]);
                if (--todo == 0)
                    break;
            }
        }
        if (todo > 0) { // node send us a request for transactions which were not in the block.
            Misbehaving(pfrom->GetId(), 100);
            return false;
        }

        pfrom->AddInventoryKnown(inv);
        CXThinBlockTx thinBlockTx(thinRequestBlockTx.blockhash, vTx);
        pfrom->PushMessage(NetMsgType::XBLOCKTX, thinBlockTx);
    }
    // BUIP010 Xtreme Thinblocks: end section


    else if (strCommand == NetMsgType::BLOCK && !fImporting && !fReindex) // Ignore blocks received while importing
    {
        CBlock block;
        try {
            vRecv >> block;
        } catch (std::exception &e) {
            LogPrint("net", "ProcessMessage/block failed to parse message and got error: %s\n", e.what());
            pfrom->fDisconnect = true;
            return true;
        }

        CInv inv(MSG_BLOCK, block.GetHash());
        LogPrint("net", "received block %s peer=%d\n", inv.hash.ToString(), pfrom->id);

        pfrom->AddInventoryKnown(inv);

        // BUIP010 Extreme Thinblocks: Handle Block Message
        HandleBlockMessage(pfrom, strCommand, block, inv);
        std::vector<uint256> orphans;
        orphans.reserve(block.vtx.size());
        for (unsigned int i = 0; i < block.vtx.size(); i++) {
            orphans.push_back(block.vtx[i].GetHash());
        }
        CTxOrphanCache::instance()->EraseOrphans(orphans);
    }


    else if (strCommand == NetMsgType::GETADDR)
    {
        // This asymmetric behavior for inbound and outbound connections was introduced
        // to prevent a fingerprinting attack: an attacker can send specific fake addresses
        // to users' AddrMan and later request them by sending getaddr messages.
        // Making nodes which are behind NAT and can only make outgoing connections ignore
        // the getaddr message mitigates the attack.
        if (!pfrom->fInbound) {
            LogPrint("net", "Ignoring \"getaddr\" from outbound connection. peer=%d\n", pfrom->id);
            return true;
        }

        pfrom->vAddrToSend.clear();
        vector<CAddress> vAddr = addrman.GetAddr();
        BOOST_FOREACH(const CAddress &addr, vAddr)
            pfrom->PushAddress(addr);
    }


    else if (strCommand == NetMsgType::MEMPOOL)
    {
        if (CNode::OutboundTargetReached(false) && !pfrom->fWhitelisted)
        {
            LogPrint("net", "mempool request with bandwidth limit reached, disconnect peer=%d\n", pfrom->GetId());
            pfrom->fDisconnect = true;
            return true;
        }
        LOCK2(cs_main, pfrom->cs_filter);

        std::vector<uint256> vtxid;
        mempool.queryHashes(vtxid);
        vector<CInv> vInv;
        BOOST_FOREACH(uint256& hash, vtxid) {
            CInv inv(MSG_TX, hash);
            if (pfrom->pfilter) {
                CTransaction tx;
                bool fInMemPool = mempool.lookup(hash, tx);
                if (!fInMemPool) continue; // another thread removed since queryHashes, maybe...
                if (!pfrom->pfilter->IsRelevantAndUpdate(tx)) continue;
            }
            vInv.push_back(inv);
            if (vInv.size() == MAX_INV_SZ) {
                pfrom->PushMessage(NetMsgType::INV, vInv);
                vInv.clear();
            }
        }
        if (vInv.size() > 0)
            pfrom->PushMessage(NetMsgType::INV, vInv);
    }


    else if (strCommand == NetMsgType::PING)
    {
        if (pfrom->nVersion > BIP0031_VERSION)
        {
            uint64_t nonce = 0;
            vRecv >> nonce;
            // Echo the message back with the nonce. This allows for two useful features:
            //
            // 1) A remote node can quickly check if the connection is operational
            // 2) Remote nodes can measure the latency of the network thread. If this node
            //    is overloaded it won't respond to pings quickly and the remote node can
            //    avoid sending us more work, like chain download requests.
            //
            // The nonce stops the remote getting confused between different pings: without
            // it, if the remote node sends a ping once per second and this node takes 5
            // seconds to respond to each, the 5th ping the remote sends would appear to
            // return very quickly.
            pfrom->PushMessage(NetMsgType::PONG, nonce);
        }
    }


    else if (strCommand == NetMsgType::PONG)
    {
        int64_t pingUsecEnd = nTimeReceived;
        uint64_t nonce = 0;
        size_t nAvail = vRecv.in_avail();
        bool bPingFinished = false;
        std::string sProblem;

        if (nAvail >= sizeof(nonce)) {
            vRecv >> nonce;

            // Only process pong message if there is an outstanding ping (old ping without nonce should never pong)
            if (pfrom->nPingNonceSent != 0) {
                if (nonce == pfrom->nPingNonceSent) {
                    // Matching pong received, this ping is no longer outstanding
                    bPingFinished = true;
                    int64_t pingUsecTime = pingUsecEnd - pfrom->nPingUsecStart;
                    if (pingUsecTime > 0) {
                        // Successful ping time measurement, replace previous
                        pfrom->nPingUsecTime = pingUsecTime;
                        pfrom->nMinPingUsecTime = std::min(pfrom->nMinPingUsecTime, pingUsecTime);
                    } else {
                        // This should never happen
                        sProblem = "Timing mishap";
                    }
                } else {
                    // Nonce mismatches are normal when pings are overlapping
                    sProblem = "Nonce mismatch";
                    if (nonce == 0) {
                        // This is most likely a bug in another implementation somewhere; cancel this ping
                        bPingFinished = true;
                        sProblem = "Nonce zero";
                    }
                }
            } else {
                sProblem = "Unsolicited pong without ping";
            }
        } else {
            // This is most likely a bug in another implementation somewhere; cancel this ping
            bPingFinished = true;
            sProblem = "Short payload";
        }

        if (!(sProblem.empty())) {
            LogPrint("net", "pong peer=%d: %s, %x expected, %x received, %u bytes\n",
                pfrom->id,
                sProblem,
                pfrom->nPingNonceSent,
                nonce,
                nAvail);
        }
        if (bPingFinished) {
            pfrom->nPingNonceSent = 0;
        }
    }


    else if (strCommand == NetMsgType::FILTERLOAD)
    {
        if (!GetBoolArg("-peerbloomfilters", true)) {
            LOCK(cs_main);
            Misbehaving(pfrom->GetId(), 100);
            return false;
        }

        CBloomFilter filter;
        vRecv >> filter;

        if (!filter.IsWithinSizeConstraints()) {
            // There is no excuse for sending a too-large filter
            LOCK(cs_main);
            Misbehaving(pfrom->GetId(), 100);
            return false;
        } else {
            LOCK(pfrom->cs_filter);
            delete pfrom->pfilter;
            pfrom->pfilter = new CBloomFilter(filter);
            pfrom->pfilter->UpdateEmptyFull();
        }
        pfrom->fRelayTxes = true;
    }


    else if (strCommand == NetMsgType::FILTERADD)
    {
        if (!GetBoolArg("-peerbloomfilters", true)) {
            LOCK(cs_main);
            Misbehaving(pfrom->GetId(), 100);
            return false;
        }
        vector<unsigned char> vData;
        vRecv >> vData;

        // Nodes must NEVER send a data item > 520 bytes (the max size for a script data object,
        // and thus, the maximum size any matched object can have) in a filteradd message
        if (vData.size() > MAX_SCRIPT_ELEMENT_SIZE) {
            LOCK(cs_main);
            Misbehaving(pfrom->GetId(), 100);
            return false;
        } else {
            LOCK(pfrom->cs_filter);
            if (pfrom->pfilter)
                pfrom->pfilter->insert(vData);
            else
                Misbehaving(pfrom->GetId(), 100);
        }
    }


    else if (strCommand == NetMsgType::FILTERCLEAR)
    {
        if (!GetBoolArg("-peerbloomfilters", true)) {
            LOCK(cs_main);
            Misbehaving(pfrom->GetId(), 100);
            return false;
        }
        LOCK(pfrom->cs_filter);
        delete pfrom->pfilter;
        pfrom->pfilter = new CBloomFilter();
        pfrom->fRelayTxes = true;
    }


    else if (strCommand == NetMsgType::REJECT)
    {
        if (fDebug) {
            try {
                string strMsg; unsigned char ccode; string strReason;
                vRecv >> LIMITED_STRING(strMsg, CMessageHeader::COMMAND_SIZE) >> ccode >> LIMITED_STRING(strReason, MAX_REJECT_MESSAGE_LENGTH);

                ostringstream ss;
                ss << strMsg << " code " << itostr(ccode) << ": " << strReason;

                if (strMsg == NetMsgType::BLOCK || strMsg == NetMsgType::TX)
                {
                    uint256 hash;
                    vRecv >> hash;
                    ss << ": hash " << hash.ToString();
                }
                LogPrint("net", "Reject %s\n", SanitizeString(ss.str()));
            } catch (const std::ios_base::failure&) {
                // Avoid feedback loops by preventing reject messages from triggering a new reject message.
                LogPrint("net", "Unparseable reject message received\n");
            }
        }
    }
    else if (strCommand == NetMsgType::XPEDITEDREQUEST)
    {
        HandleExpeditedRequest(vRecv,pfrom);
    }
    else if (strCommand == NetMsgType::XPEDITEDBLK)
    {
        HandleExpeditedBlock(vRecv,pfrom);
    }
    else if (strCommand == NetMsgType::VERSION2)
    {
        // Each connection can only send one version message
        if (pfrom->addrFromPort != 0) {
            pfrom->PushMessage(NetMsgType::REJECT, strCommand, REJECT_DUPLICATE, string("Duplicate version2 message"));
            LOCK(cs_main);
            Misbehaving(pfrom->GetId(), 15);
            return false;
        }

        vRecv >> pfrom->addrFromPort;
        pfrom->PushMessage(NetMsgType::VERACK2);
    }
    else if (strCommand == NetMsgType::VERACK2)
    {
        CheckAndRequestExpeditedBlocks(pfrom);
    }

    else
    {
        // Ignore unknown commands for extensibility
        LogPrint("net", "Unknown command \"%s\" from peer=%d\n", SanitizeString(strCommand), pfrom->id);
    }



    return true;
}

// requires LOCK(cs_vRecvMsg)
bool ProcessMessages(CNode* pfrom)
{
    const CChainParams& chainparams = Params();
    //if (fDebug)
    //    LogPrintf("%s(%u messages)\n", __func__, pfrom->vRecvMsg.size());

    //
    // Message format
    //  (4) message start
    //  (12) command
    //  (4) size
    //  (4) checksum
    //  (x) data
    //
    bool fOk = true;

    if (!pfrom->vRecvGetData.empty())
        ProcessGetData(pfrom, chainparams.GetConsensus());

    // this maintains the order of responses
    if (!pfrom->vRecvGetData.empty()) return fOk;

    std::deque<CNetMessage>::iterator it = pfrom->vRecvMsg.begin();
    while (!pfrom->fDisconnect && it != pfrom->vRecvMsg.end()) {
        // Don't bother if send buffer is too full to respond anyway
        if (pfrom->nSendSize >= SendBufferSize())
            break;

        // get next message
        CNetMessage& msg = *it;

        //if (fDebug)
        //    LogPrintf("%s(message %u msgsz, %u bytes, complete:%s)\n", __func__,
        //            msg.hdr.nMessageSize, msg.vRecv.size(),
        //            msg.complete() ? "Y" : "N");

        // end, if an incomplete message is found
        if (!msg.complete())
            break;

        // at this point, any failure means we can delete the current message
        it++;

        // Scan for message start
        if (memcmp(msg.hdr.pchMessageStart, chainparams.MessageStart(), MESSAGE_START_SIZE) != 0) {
            LogPrintf("PROCESSMESSAGE: INVALID MESSAGESTART %s peer=%d\n", SanitizeString(msg.hdr.GetCommand()), pfrom->id);
            fOk = false;
            break;
        }

        // Read header
        CMessageHeader& hdr = msg.hdr;
        if (!hdr.IsValid(chainparams.MessageStart()))
        {
            LogPrintf("PROCESSMESSAGE: ERRORS IN HEADER %s peer=%d\n", SanitizeString(hdr.GetCommand()), pfrom->id);
            continue;
        }
        string strCommand = hdr.GetCommand();

        // Message size
        unsigned int nMessageSize = hdr.nMessageSize;

        // Checksum
        CDataStream& vRecv = msg.vRecv;
        uint256 hash = Hash(vRecv.begin(), vRecv.begin() + nMessageSize);
        unsigned int nChecksum = ReadLE32((unsigned char*)&hash);
        if (nChecksum != hdr.nChecksum)
        {
            LogPrintf("%s(%s, %u bytes): CHECKSUM ERROR nChecksum=%08x hdr.nChecksum=%08x\n", __func__,
               SanitizeString(strCommand), nMessageSize, nChecksum, hdr.nChecksum);
            continue;
        }

        // Process message
        bool fRet = false;
        try
        {
            fRet = ProcessMessage(pfrom, strCommand, vRecv, msg.nTime);
            boost::this_thread::interruption_point();
        }
        catch (const std::ios_base::failure& e)
        {
            pfrom->PushMessage(NetMsgType::REJECT, strCommand, REJECT_MALFORMED, string("error parsing message"));
            if (strstr(e.what(), "end of data"))
            {
                // Allow exceptions from under-length message on vRecv
                LogPrintf("%s(%s, %u bytes): Exception '%s' caught, normally caused by a message being shorter than its stated length\n", __func__, SanitizeString(strCommand), nMessageSize, e.what());
            }
            else if (strstr(e.what(), "size too large"))
            {
                // Allow exceptions from over-long size
                LogPrintf("%s(%s, %u bytes): Exception '%s' caught\n", __func__, SanitizeString(strCommand), nMessageSize, e.what());
            }
            else
            {
                PrintExceptionContinue(&e, "ProcessMessages()");
            }
        }
        catch (const boost::thread_interrupted&) {
            throw;
        }
        catch (const std::exception& e) {
            PrintExceptionContinue(&e, "ProcessMessages()");
        } catch (...) {
            PrintExceptionContinue(NULL, "ProcessMessages()");
        }

        if (!fRet)
            LogPrintf("%s(%s, %u bytes) FAILED peer=%d\n", __func__, SanitizeString(strCommand), nMessageSize, pfrom->id);

        break;
    }

    // In case the connection got shut down, its receive buffer was wiped
    if (!pfrom->fDisconnect)
        pfrom->vRecvMsg.erase(pfrom->vRecvMsg.begin(), it);

    return fOk;
}


bool SendMessages(CNode* pto)
{
    const bool fReindex = BlocksDB::instance()->isReindexing();
    const Consensus::Params& consensusParams = Params().GetConsensus();
    {
        // Don't send anything until we get its version message
        if (pto->nVersion == 0)
            return true;

        //
        // Message: ping
        //
        bool pingSend = false;
        if (pto->fPingQueued) {
            // RPC ping request by user
            pingSend = true;
        }
        if (pto->nPingNonceSent == 0 && pto->nPingUsecStart + PING_INTERVAL * 1000000 < GetTimeMicros()) {
            // Ping automatically sent as a latency probe & keepalive.
            pingSend = true;
        }
        if (pingSend) {
            uint64_t nonce = 0;
            while (nonce == 0) {
                GetRandBytes((unsigned char*)&nonce, sizeof(nonce));
            }
            pto->fPingQueued = false;
            pto->nPingUsecStart = GetTimeMicros();
            if (pto->nVersion > BIP0031_VERSION) {
                pto->nPingNonceSent = nonce;
                pto->PushMessage(NetMsgType::PING, nonce);
            } else {
                // Peer is too old to support ping command with nonce, pong will never arrive.
                pto->nPingNonceSent = 0;
                pto->PushMessage(NetMsgType::PING);
            }
        }

        TRY_LOCK(cs_main, lockMain); // Acquire cs_main for IsInitialBlockDownload() and CNodeState()
        if (!lockMain)
            return true;

        // Address refresh broadcast
        int64_t nNow = GetTimeMicros();
        if (!IsInitialBlockDownload() && pto->nNextLocalAddrSend < nNow) {
            AdvertiseLocal(pto);
            pto->nNextLocalAddrSend = PoissonNextSend(nNow, AVG_LOCAL_ADDRESS_BROADCAST_INTERVAL);
        }

        //
        // Message: addr
        //
        if (pto->nNextAddrSend < nNow) {
            pto->nNextAddrSend = PoissonNextSend(nNow, AVG_ADDRESS_BROADCAST_INTERVAL);
            vector<CAddress> vAddr;
            vAddr.reserve(pto->vAddrToSend.size());
            BOOST_FOREACH(const CAddress& addr, pto->vAddrToSend)
            {
                if (!pto->addrKnown.contains(addr.GetKey()))
                {
                    pto->addrKnown.insert(addr.GetKey());
                    vAddr.push_back(addr);
                    // receiver rejects addr messages larger than 1000
                    if (vAddr.size() >= 1000)
                    {
                        pto->PushMessage(NetMsgType::ADDR, vAddr);
                        vAddr.clear();
                    }
                }
            }
            pto->vAddrToSend.clear();
            if (!vAddr.empty())
                pto->PushMessage(NetMsgType::ADDR, vAddr);
        }

        CNodeState &state = *State(pto->GetId());
        if (state.fShouldBan) {
            if (pto->fWhitelisted)
                LogPrintf("Warning: not punishing whitelisted peer %s!\n", pto->addr.ToString());
            else {
                pto->fDisconnect = true;
                if (pto->addr.IsLocal())
                    LogPrintf("Warning: not banning local peer %s!\n", pto->addr.ToString());
                else
                {
                    CNode::Ban(pto->addr, BanReasonNodeMisbehaving);
                }
            }
            state.fShouldBan = false;
        }

        BOOST_FOREACH(const CBlockReject& reject, state.rejects)
            pto->PushMessage(NetMsgType::REJECT, (string)NetMsgType::BLOCK, reject.chRejectCode, reject.strRejectReason, reject.hashBlock);
        state.rejects.clear();

        // Start block sync
        if (pindexBestHeader == NULL)
            pindexBestHeader = chainActive.Tip();
        bool fFetch = state.fPreferredDownload || (nPreferredDownload == 0 && !pto->fClient && !pto->fOneShot); // Download if this is a nice peer, or we have no nice peers and this one might do.
        if (!state.fSyncStarted && !pto->fClient && !fImporting && !fReindex) {
            // Only actively request headers from a single peer, unless we're close to today.
            if ((nSyncStarted == 0 && fFetch) || pindexBestHeader->GetBlockTime() > GetAdjustedTime() - 24 * 60 * 60) {
                state.fSyncStarted = true;
                nSyncStarted++;
                const CBlockIndex *pindexStart = pindexBestHeader;
                /* If possible, start at the block preceding the currently
                   best known header.  This ensures that we always get a
                   non-empty list of headers back as long as the peer
                   is up-to-date.  With a non-empty response, we can initialise
                   the peer's known best block.  This wouldn't be possible
                   if we requested starting at pindexBestHeader and
                   got back an empty response.  */
                if (pindexStart->pprev)
                    pindexStart = pindexStart->pprev;
                LogPrint("net", "initial getheaders (%d) to peer=%d (startheight:%d)\n", pindexStart->nHeight, pto->id, pto->nStartingHeight);
                pto->PushMessage(NetMsgType::GETHEADERS, chainActive.GetLocator(pindexStart), uint256());
            }
        }

        // Resend wallet transactions that haven't gotten in a block yet
        // Except during reindex, importing and IBD, when old wallet
        // transactions become unconfirmed and spams other nodes.
        if (!fReindex && !fImporting && !IsInitialBlockDownload())
        {
            GetMainSignals().Broadcast(nTimeBestReceived);
        }

        //
        // Try sending block announcements via headers
        //
        {
            // If we have less than MAX_BLOCKS_TO_ANNOUNCE in our
            // list of block hashes we're relaying, and our peer wants
            // headers announcements, then find the first header
            // not yet known to our peer but would connect, and send.
            // If no header would connect, or if we have too many
            // blocks, or if the peer doesn't want headers, just
            // add all to the inv queue.
            LOCK(pto->cs_inventory);
            vector<CBlock> vHeaders;
            bool fRevertToInv = (!state.fPreferHeaders || pto->vBlockHashesToAnnounce.size() > MAX_BLOCKS_TO_ANNOUNCE);
            CBlockIndex *pBestIndex = NULL; // last header queued for delivery
            ProcessBlockAvailability(pto->id); // ensure pindexBestKnownBlock is up-to-date

            if (!fRevertToInv) {
                bool fFoundStartingHeader = false;
                // Try to find first header that our peer doesn't have, and
                // then send all headers past that one.  If we come across any
                // headers that aren't on chainActive, give up.
                BOOST_FOREACH(const uint256 &hash, pto->vBlockHashesToAnnounce) {
                    BlockMap::iterator mi = mapBlockIndex.find(hash);
                    assert(mi != mapBlockIndex.end());
                    CBlockIndex *pindex = mi->second;
                    if (chainActive[pindex->nHeight] != pindex) {
                        // Bail out if we reorged away from this block
                        fRevertToInv = true;
                        break;
                    }
                    if (pBestIndex != NULL && pindex->pprev != pBestIndex) {
                        // This means that the list of blocks to announce don't
                        // connect to each other.
                        // This shouldn't really be possible to hit during
                        // regular operation (because reorgs should take us to
                        // a chain that has some block not on the prior chain,
                        // which should be caught by the prior check), but one
                        // way this could happen is by using invalidateblock /
                        // reconsiderblock repeatedly on the tip, causing it to
                        // be added multiple times to vBlockHashesToAnnounce.
                        // Robustly deal with this rare situation by reverting
                        // to an inv.
                        fRevertToInv = true;
                        break;
                    }
                    pBestIndex = pindex;
                    if (fFoundStartingHeader) {
                        // add this to the headers message
                        vHeaders.push_back(pindex->GetBlockHeader());
                    } else if (PeerHasHeader(&state, pindex)) {
                        continue; // keep looking for the first new block
                    } else if (pindex->pprev == NULL || PeerHasHeader(&state, pindex->pprev)) {
                        // Peer doesn't have this header but they do have the prior one.
                        // Start sending headers.
                        fFoundStartingHeader = true;
                        vHeaders.push_back(pindex->GetBlockHeader());
                    } else {
                        // Peer doesn't have this header or the prior one -- nothing will
                        // connect, so bail out.
                        fRevertToInv = true;
                        break;
                    }
                }
            }
            if (fRevertToInv) {
                // If falling back to using an inv, just try to inv the tip.
                // The last entry in vBlockHashesToAnnounce was our tip at some point
                // in the past.
                if (!pto->vBlockHashesToAnnounce.empty()) {
                    const uint256 &hashToAnnounce = pto->vBlockHashesToAnnounce.back();
                    BlockMap::iterator mi = mapBlockIndex.find(hashToAnnounce);
                    assert(mi != mapBlockIndex.end());
                    CBlockIndex *pindex = mi->second;

                    // Warn if we're announcing a block that is not on the main chain.
                    // This should be very rare and could be optimized out.
                    // Just log for now.
                    if (chainActive[pindex->nHeight] != pindex) {
                        LogPrint("net", "Announcing block %s not on main chain (tip=%s)\n",
                            hashToAnnounce.ToString(), chainActive.Tip()->GetBlockHash().ToString());
                    }

                    // If the peer announced this block to us, don't inv it back.
                    // (Since block announcements may not be via inv's, we can't solely rely on
                    // setInventoryKnown to track this.)
                    if (!PeerHasHeader(&state, pindex)) {
                        pto->PushInventory(CInv(MSG_BLOCK, hashToAnnounce));
                        LogPrint("net", "%s: sending inv peer=%d hash=%s\n", __func__,
                            pto->id, hashToAnnounce.ToString());
                    }
                }
            } else if (!vHeaders.empty()) {
                if (vHeaders.size() > 1) {
                    LogPrint("net", "%s: %u headers, range (%s, %s), to peer=%d\n", __func__,
                            vHeaders.size(),
                            vHeaders.front().GetHash().ToString(),
                            vHeaders.back().GetHash().ToString(), pto->id);
                } else {
                    LogPrint("net", "%s: sending header %s to peer=%d\n", __func__,
                            vHeaders.front().GetHash().ToString(), pto->id);
                }
                pto->PushMessage(NetMsgType::HEADERS, vHeaders);
                state.pindexBestHeaderSent = pBestIndex;
            }
            pto->vBlockHashesToAnnounce.clear();
        }

        //
        // Message: inventory
        //
        vector<CInv> vInv;
        vector<CInv> vInvWait;
        {
            bool fSendTrickle = pto->fWhitelisted;
            if (pto->nNextInvSend < nNow) {
                fSendTrickle = true;
                pto->nNextInvSend = PoissonNextSend(nNow, AVG_INVENTORY_BROADCAST_INTERVAL);
            }
            LOCK(pto->cs_inventory);
            vInv.reserve(std::min<size_t>(1000, pto->vInventoryToSend.size()));
            vInvWait.reserve(pto->vInventoryToSend.size());
            BOOST_FOREACH(const CInv& inv, pto->vInventoryToSend)
            {
                if (inv.type == MSG_TX && pto->filterInventoryKnown.contains(inv.hash))
                    continue;

                // trickle out tx inv to protect privacy
                if (inv.type == MSG_TX && !fSendTrickle)
                {
                    // 1/4 of tx invs blast to all immediately
                    static uint256 hashSalt;
                    if (hashSalt.IsNull())
                        hashSalt = GetRandHash();
                    uint256 hashRand = ArithToUint256(UintToArith256(inv.hash) ^ UintToArith256(hashSalt));
                    hashRand = Hash(BEGIN(hashRand), END(hashRand));
                    bool fTrickleWait = ((UintToArith256(hashRand) & 3) != 0);

                    if (fTrickleWait)
                    {
                        vInvWait.push_back(inv);
                        continue;
                    }
                }

                pto->filterInventoryKnown.insert(inv.hash);

                vInv.push_back(inv);
                if (vInv.size() >= 1000)
                {
                    pto->PushMessage(NetMsgType::INV, vInv);
                    vInv.clear();
                }
            }
            pto->vInventoryToSend = vInvWait;
        }
        if (!vInv.empty())
            pto->PushMessage(NetMsgType::INV, vInv);

        // Detect whether we're stalling
        nNow = GetTimeMicros();
        if (!pto->fDisconnect && state.nStallingSince && state.nStallingSince < nNow - 1000000 * BLOCK_STALLING_TIMEOUT) {
            // Stalling only triggers when the block download window cannot move. During normal steady state,
            // the download window should be much larger than the to-be-downloaded set of blocks, so disconnection
            // should only happen during initial block download.
            LogPrintf("Peer=%d is stalling block download, disconnecting\n", pto->id);
            pto->fDisconnect = true;
        }
        // In case there is a block that has been in flight from this peer for 2 + 0.5 * N times the block interval
        // (with N the number of peers from which we're downloading validated blocks), disconnect due to timeout.
        // We compensate for other peers to prevent killing off peers due to our own downstream link
        // being saturated. We only count validated in-flight blocks so peers can't advertise non-existing block hashes
        // to unreasonably increase our timeout.
        if (!pto->fDisconnect && state.vBlocksInFlight.size() > 0) {
            QueuedBlock &queuedBlock = state.vBlocksInFlight.front();
            int nOtherPeersWithValidatedDownloads = nPeersWithValidatedDownloads - (state.nBlocksInFlightValidHeaders > 0);
            if (nNow > state.nDownloadingSince + consensusParams.nPowTargetSpacing * (BLOCK_DOWNLOAD_TIMEOUT_BASE + BLOCK_DOWNLOAD_TIMEOUT_PER_PEER * nOtherPeersWithValidatedDownloads)) {
                LogPrintf("Timeout downloading block %s from peer=%d, disconnecting\n", queuedBlock.hash.ToString(), pto->id);
                pto->fDisconnect = true;
            }
        }

        //
        // Message: getdata (blocks)
        //
        vector<CInv> vGetData;
        if (!pto->fDisconnect && !pto->fClient && (fFetch || !IsInitialBlockDownload()) && state.nBlocksInFlight < MAX_BLOCKS_IN_TRANSIT_PER_PEER) {
            vector<CBlockIndex*> vToDownload;
            NodeId staller = -1;
            FindNextBlocksToDownload(pto->GetId(), MAX_BLOCKS_IN_TRANSIT_PER_PEER - state.nBlocksInFlight, vToDownload, staller);
            BOOST_FOREACH(CBlockIndex *pindex, vToDownload) {
                // BUIP010 Xtreme Thinblocks: begin section
                if (IsThinBlocksEnabled() && IsChainNearlySyncd()) {
                    CDataStream ss(SER_NETWORK, PROTOCOL_VERSION);
                    if (HaveThinblockNodes() && CheckThinblockTimer(pindex->GetBlockHash())) {
                        // Must download a block from a ThinBlock peer
                        if (pto->mapThinBlocksInFlight.size() < 1 && pto->ThinBlockCapable()) { // We can only send one thinblock per peer at a time
                            pto->mapThinBlocksInFlight[pindex->GetBlockHash()] = GetTime();
                            CBloomFilter filterMemPool = createSeededBloomFilter(CTxOrphanCache::instance()->fetchTransactionIds());
                            ss << CInv(MSG_XTHINBLOCK, pindex->GetBlockHash());
                            ss << filterMemPool;
                            pto->PushMessage(NetMsgType::GET_XTHIN, ss);
                            MarkBlockAsInFlight(pto->GetId(), pindex->GetBlockHash(), consensusParams, pindex);
                            LogPrint("thin", "Requesting thinblock %s (%d) from peer %s (%d)\n", pindex->GetBlockHash().ToString(),
                                     pindex->nHeight, pto->addrName.c_str(), pto->id);
                        }
                    }
                    else {
                        // Try to download a thinblock if possible otherwise just download a regular block
                        if (pto->mapThinBlocksInFlight.size() < 1 && pto->ThinBlockCapable()) { // We can only send one thinblock per peer at a time
                            pto->mapThinBlocksInFlight[pindex->GetBlockHash()] = GetTime();
                            CBloomFilter filterMemPool = createSeededBloomFilter(CTxOrphanCache::instance()->fetchTransactionIds());
                            ss << CInv(MSG_XTHINBLOCK, pindex->GetBlockHash());
                            ss << filterMemPool;
                            pto->PushMessage(NetMsgType::GET_XTHIN, ss);
                            LogPrint("thin", "Requesting Thinblock %s (%d) from peer %s (%d)\n", pindex->GetBlockHash().ToString(),
                                     pindex->nHeight, pto->addrName.c_str(), pto->id);
                        }
                        else {
                            vGetData.push_back(CInv(MSG_BLOCK, pindex->GetBlockHash()));
                            LogPrint("net", "Requesting block %s (%d) from peer %s (%d)\n", pindex->GetBlockHash().ToString(),
                                     pindex->nHeight, pto->addrName.c_str(), pto->id);
                        }
                        MarkBlockAsInFlight(pto->GetId(), pindex->GetBlockHash(), consensusParams, pindex);
                    }
                }
                else {
                    vGetData.push_back(CInv(MSG_BLOCK, pindex->GetBlockHash()));
                    MarkBlockAsInFlight(pto->GetId(), pindex->GetBlockHash(), consensusParams, pindex);
                    LogPrint("net", "Requesting block %s (%d) peer=%d\n", pindex->GetBlockHash().ToString(),
                                     pindex->nHeight, pto->id);
                }
                // BUIP010 Xtreme Thinblocks: end section
            }
            if (state.nBlocksInFlight == 0 && staller != -1) {
                if (State(staller)->nStallingSince == 0) {
                    State(staller)->nStallingSince = nNow;
                    LogPrint("net", "Stall started peer=%d\n", staller);
                }
            }
        }

        //
        // Message: getdata (non-blocks)
        //
        while (!pto->fDisconnect && !pto->mapAskFor.empty() && (*pto->mapAskFor.begin()).first <= nNow)
        {
            const CInv& inv = (*pto->mapAskFor.begin()).second;
            if (!AlreadyHave(inv))
            {
                if (fDebug)
                    LogPrint("net", "Requesting %s peer=%d\n", inv.ToString(), pto->id);
                vGetData.push_back(inv);
                if (vGetData.size() >= 1000)
                {
                    pto->PushMessage(NetMsgType::GETDATA, vGetData);
                    vGetData.clear();
                }
            } else {
                //If we're not going to ask, don't expect a response.
                pto->setAskFor.erase(inv.hash);
            }
            pto->mapAskFor.erase(pto->mapAskFor.begin());
        }
        if (!vGetData.empty())
            pto->PushMessage(NetMsgType::GETDATA, vGetData);

    }
    return true;
}

 std::string CBlockFileInfo::ToString() const {
     return strprintf("CBlockFileInfo(blocks=%u, size=%u, heights=%u...%u, time=%s...%s)", nBlocks, nSize, nHeightFirst, nHeightLast, DateTimeStrFormat("%Y-%m-%d", nTimeFirst), DateTimeStrFormat("%Y-%m-%d", nTimeLast));
 }

ThresholdState VersionBitsTipState(const Consensus::Params& params, Consensus::DeploymentPos pos)
{
    LOCK(cs_main);
    return VersionBitsState(chainActive.Tip(), params, pos, versionbitscache);
}

class CMainCleanup
{
public:
    CMainCleanup() {}
    ~CMainCleanup() {
        // block headers
        BlockMap::iterator it1 = mapBlockIndex.begin();
        for (; it1 != mapBlockIndex.end(); it1++)
            delete (*it1).second;
        mapBlockIndex.clear();
    }
} instance_of_cmaincleanup;<|MERGE_RESOLUTION|>--- conflicted
+++ resolved
@@ -4874,164 +4874,12 @@
         if (!pfrom->mapThinBlocksInFlight.count(inv.hash)) {
             LogPrint("thin", "Thinblock %s from peer %s (%d) received but we already have it\n", inv.hash.ToString(), pfrom->addrName.c_str(), pfrom->id);
             LOCK(cs_main);
-<<<<<<< HEAD
             fAlreadyHave = AlreadyHave(inv); // I'll still continue processing if we don't have an accepted block yet
         }
 
         if (!fAlreadyHave) {
            if (thinBlock.process(pfrom))
                 HandleBlockMessage(pfrom, strCommand, pfrom->thinBlock,  thinBlock.GetInv());  // clears the thin block
-=======
-            Misbehaving(pfrom->GetId(), 20);
-            return false;
-        }
-
-        pfrom->thinBlock.SetNull();
-        pfrom->thinBlock.nVersion = thinBlock.header.nVersion;
-        pfrom->thinBlock.nBits = thinBlock.header.nBits;
-        pfrom->thinBlock.nNonce = thinBlock.header.nNonce;
-        pfrom->thinBlock.nTime = thinBlock.header.nTime;
-        pfrom->thinBlock.hashMerkleRoot = thinBlock.header.hashMerkleRoot;
-        pfrom->thinBlock.hashPrevBlock = thinBlock.header.hashPrevBlock;
-        pfrom->xThinBlockHashes = thinBlock.vTxHashes;
-
-        // Create the mapMissingTx from all the supplied tx's in the xthinblock
-        std::map<uint256, CTransaction> mapMissingTx;
-        BOOST_FOREACH(CTransaction tx, thinBlock.vMissingTx)
-            mapMissingTx[tx.GetHash()] = tx;
-
-        // Create a map of all 8 bytes tx hashes pointing to their full tx hash counterpart
-        // We need to check all transaction sources (orphan list, mempool, and new (incoming) transactions in this block) for a collision.
-        bool collision = false;
-        std::map<uint64_t, const uint256*> mapPartialTxHash;
-        LOCK(cs_main);
-        std::vector<uint256> memPoolHashes;
-        mempool.queryHashes(memPoolHashes);
-        for (uint64_t i = 0; i < memPoolHashes.size(); i++) {
-            uint64_t cheapHash = memPoolHashes[i].GetCheapHash();
-            if(mapPartialTxHash.count(cheapHash)) //Check for collisions
-                collision = true;
-            mapPartialTxHash[cheapHash] = &memPoolHashes[i];
-        }
-        for (map<uint256, COrphanTx>::iterator mi = mapOrphanTransactions.begin(); mi != mapOrphanTransactions.end(); ++mi) {
-            uint64_t cheapHash = (*mi).first.GetCheapHash();
-            if(mapPartialTxHash.count(cheapHash)) //Check for collisions
-                collision = true;
-            mapPartialTxHash[cheapHash] = &(*mi).first;
-        }
-        for (map<uint256, CTransaction>::iterator mi = mapMissingTx.begin(); mi != mapMissingTx.end(); ++mi) {
-            uint64_t cheapHash = (*mi).first.GetCheapHash();
-            // Check for cheap hash collision. Only mark as collision if the full hash is not the same,
-            // because the same tx could have been received into the mempool during the request of the xthinblock.
-            // In that case we would have the same transaction twice, so it is not a real cheap hash collision and we continue normally.
-            const uint256 *existingHash = mapPartialTxHash[cheapHash];
-            if( (existingHash) ) { // Check if we already have the cheap hash
-                if ((*existingHash)==(*mi).first) { // Check if it really is a cheap hash collision and not just the same transaction
-                    collision = true;
-                }
-            }
-            mapPartialTxHash[cheapHash] = &(*mi).first;
-        }
-
-        // There is a remote possiblity of a Tx hash collision therefore if it occurs we re-request a normal
-        // thinblock which has the full Tx hash data rather than just the truncated hash.
-        if (collision) {
-            vector<CInv> vGetData;
-            vGetData.push_back(CInv(MSG_THINBLOCK, thinBlock.header.GetHash()));
-            pfrom->PushMessage("getdata", vGetData);
-            LogPrintf("TX HASH COLLISION for xthinblock: re-requesting a thinblock\n");
-            return true;
-        }
-
-        int missingCount = 0;
-        int unnecessaryCount = 0;
-        // Xpress Validation - only perform xval if the chaintip matches the last blockhash in the thinblock
-        bool fXVal = (thinBlock.header.hashPrevBlock == chainActive.Tip()->GetBlockHash()) ? true : false;
-
-        // Look for each transaction in our various pools and buffers.
-        // With xThinBlocks the vTxHashes contains only the first 8 bytes of the tx hash.
-        int blockSize = pfrom->thinBlock.GetSerializeSize(SER_NETWORK, CBlock::CURRENT_VERSION);
-        const int blockSizeAcceptLimit = Policy::blockSizeAcceptLimit();
-        for (uint64_t &cheapHash : thinBlock.vTxHashes)
-        {
-            // Replace the truncated hash with the full hash value if it exists
-            const uint256 *hash = mapPartialTxHash[cheapHash];
-            CTransaction tx;
-            if (hash != nullptr && !hash->IsNull())
-            {
-                bool inMemPool = mempool.lookup(*hash, tx);
-                bool inMissingTx = mapMissingTx.count(*hash) > 0;
-                bool inOrphanCache = mapOrphanTransactions.count(*hash) > 0;
-
-                if ((inMemPool && inMissingTx) || (inOrphanCache && inMissingTx))
-                    unnecessaryCount++;
-
-                if (inOrphanCache) {
-                    tx = mapOrphanTransactions[*hash].tx;
-                    setUnVerifiedOrphanTxHash.insert(*hash);
-                }
-                else if (inMemPool && fXVal)
-                    setPreVerifiedTxHash.insert(*hash);
-                else if (inMissingTx)
-                    tx = mapMissingTx[*hash];
-            }
-            if (tx.IsNull())
-                missingCount++;
-            // This will push an empty/invalid transaction if we don't have it yet
-            blockSize += tx.GetSerializeSize(SER_NETWORK, tx.nVersion);
-            if (blockSize <= blockSizeAcceptLimit)
-                pfrom->thinBlock.vtx.push_back(tx);
-        }
-        if (blockSize > blockSizeAcceptLimit) {
-            pfrom->thinBlockWaitingForTxns = -1;
-            pfrom->thinBlock.vtx.clear();
-            const float punishment = (blockSize - blockSizeAcceptLimit) / (float) blockSizeAcceptLimit;
-            const int score = 10 * punishment + 0.5;
-            LogPrintf("thinblock (partially) reconstructed is over accept limits; (%d > %d), Dropping block and punishing (%d) peer %d\n",
-                     blockSize, blockSizeAcceptLimit, score, pfrom->id);
-            Misbehaving(pfrom->id, score);
-            pfrom->mapThinBlocksInFlight.erase(pfrom->thinBlock.GetHash());
-            MarkBlockAsReceived(pfrom->thinBlock.GetHash());
-            return false;
-        }
-
-        pfrom->thinBlockWaitingForTxns = missingCount;
-        LogPrint("thin", "thinblock waiting for: %d, unnecessary: %d, txs: %d full: %d\n", pfrom->thinBlockWaitingForTxns, unnecessaryCount, pfrom->thinBlock.vtx.size(), mapMissingTx.size());
-
-        if (pfrom->thinBlockWaitingForTxns == 0) {
-            // We have all the transactions now that are in this block: try to reassemble and process.
-            pfrom->thinBlockWaitingForTxns = -1;
-            pfrom->AddInventoryKnown(inv);
-#ifdef LOG_XTHINBLOCKS
-            int blockSize = pfrom->thinBlock.GetSerializeSize(SER_NETWORK, CBlock::CURRENT_VERSION);
-            LogPrint("thin", "Reassembled thin block for %s (%d bytes). Message was %d bytes, compression ratio %3.2f\n",
-                     pfrom->thinBlock.GetHash().ToString(),
-                     blockSize,
-                     nSizeThinBlock,
-                     ((float) blockSize) / ((float) nSizeThinBlock)
-                     );
-#endif
-
-            HandleBlockMessage(pfrom, strCommand, pfrom->thinBlock, inv);  // clears the thin block
-            BOOST_FOREACH(uint64_t &cheapHash, thinBlock.vTxHashes)
-                EraseOrphanTx(*mapPartialTxHash[cheapHash]);
-        }
-        else if (pfrom->thinBlockWaitingForTxns > 0) {
-            // This marks the end of the transactions we've received. If we get this and we have NOT been able to
-            // finish reassembling the block, we need to re-request the transactions we're missing:
-            std::set<uint64_t> setHashesToRequest;
-            for (size_t i = 0; i < pfrom->thinBlock.vtx.size(); i++) {
-                 if (pfrom->thinBlock.vtx[i].IsNull()) {
-                     setHashesToRequest.insert(pfrom->xThinBlockHashes[i]);
-                     LogPrint("thin", "Re-requesting tx ==> 8 byte hash %d\n", pfrom->xThinBlockHashes[i]);
-                 }
-            }
-            // Re-request transactions that we are still missing
-            CXRequestThinBlockTx thinBlockTx(thinBlock.header.GetHash(), setHashesToRequest);
-            pfrom->PushMessage(NetMsgType::GET_XBLOCKTX, thinBlockTx);
-            LogPrint("thin", "Missing %d transactions for xthinblock, re-requesting\n",
-                      pfrom->thinBlockWaitingForTxns);
->>>>>>> a61c512d
         }
     }
 
