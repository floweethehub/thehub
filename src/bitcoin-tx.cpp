// Copyright (c) 2009-2015 The Bitcoin Core developers
// Distributed under the MIT software license, see the accompanying
// file COPYING or http://www.opensource.org/licenses/mit-license.php.

#include "base58.h"
#include "clientversion.h"
#include "coins.h"
#include "consensus/consensus.h"
#include "core_io.h"
#include "keystore.h"
#include "policy/policy.h"
#include "primitives/transaction.h"
#include "script/script.h"
#include "script/sign.h"
#include <univalue.h>
#include "util.h"
#include "utilmoneystr.h"
#include "utilstrencodings.h"

#include <stdio.h>

#include <boost/algorithm/string.hpp>
#include <boost/assign/list_of.hpp>

static bool fCreateBlank;
static std::map<std::string,UniValue> registers;

static bool AppInitRawTx(int argc, char* argv[])
{
    //
    // Parameters
    //
    AllowedArgs::BitcoinTx allowedArgs;
    try {
        ParseParameters(argc, argv, allowedArgs);
    } catch (const std::exception& e) {
        fprintf(stderr, "Error parsing program options: %s\n", e.what());
        return false;
    }

    flexTransActive = GetBoolArg("-flextrans", false);

    // Check for -testnet or -regtest parameter (Params() calls are only valid after this clause)
    try {
        SelectParams(ChainNameFromCommandLine());
    } catch (const std::exception& e) {
        fprintf(stderr, "Error: %s\n", e.what());
        return false;
    }

    fCreateBlank = GetBoolArg("-create", false);

    if (argc<2 || mapArgs.count("-?") || mapArgs.count("-h") || mapArgs.count("-help") || mapArgs.count("-version"))
    {
        // First part of help message is specific to this utility
        std::string strUsage = _("Bitcoin Classic bitcoin-tx utility version") + " " + FormatFullVersion() + "\n";

        fprintf(stdout, "%s", strUsage.c_str());

        if (mapArgs.count("-version"))
            return false;

        strUsage = "\n" + _("Usage:") + "\n" +
              "  bitcoin-tx [options] <hex-tx> [commands]  " + _("Update hex-encoded bitcoin transaction") + "\n" +
              "  bitcoin-tx [options] -create [commands]   " + _("Create hex-encoded bitcoin transaction") + "\n" +
              "\n";

        fprintf(stdout, "%s", strUsage.c_str());

        strUsage = allowedArgs.helpMessage();

        fprintf(stdout, "%s", strUsage.c_str());

        strUsage = AllowedArgs::HelpMessageGroup(_("Commands:"));
        strUsage += AllowedArgs::HelpMessageOpt("delin=N", _("Delete input N from TX"));
        strUsage += AllowedArgs::HelpMessageOpt("delout=N", _("Delete output N from TX"));
        strUsage += AllowedArgs::HelpMessageOpt("in=TXID:VOUT", _("Add input to TX"));
        strUsage += AllowedArgs::HelpMessageOpt("locktime=N", _("Set TX lock time to N"));
        strUsage += AllowedArgs::HelpMessageOpt("nversion=N", _("Set TX version to N"));
        strUsage += AllowedArgs::HelpMessageOpt("outaddr=VALUE:ADDRESS", _("Add address-based output to TX"));
        strUsage += AllowedArgs::HelpMessageOpt("outdata=[VALUE:]DATA", _("Add data-based output to TX"));
        strUsage += AllowedArgs::HelpMessageOpt("outscript=VALUE:SCRIPT", _("Add raw script output to TX"));
        strUsage += AllowedArgs::HelpMessageOpt("sign=SIGHASH-FLAGS", _("Add zero or more signatures to transaction") + ". " +
            _("This command requires JSON registers:") +
            _("prevtxs=JSON object") + ", " +
            _("privatekeys=JSON object") + ". " +
            _("See signrawtransaction docs for format of sighash flags, JSON objects."));
        fprintf(stdout, "%s", strUsage.c_str());

        strUsage = AllowedArgs::HelpMessageGroup(_("Register Commands:"));
        strUsage += AllowedArgs::HelpMessageOpt("load=NAME:FILENAME", _("Load JSON file FILENAME into register NAME"));
        strUsage += AllowedArgs::HelpMessageOpt("set=NAME:JSON-STRING", _("Set register NAME to given JSON-STRING"));
        fprintf(stdout, "%s", strUsage.c_str());

        return false;
    }
    return true;
}

static void RegisterSetJson(const std::string& key, const std::string& rawJson)
{
    UniValue val;
    if (!val.read(rawJson)) {
        std::string strErr = "Cannot parse JSON for key " + key;
        throw std::runtime_error(strErr);
    }

    registers[key] = val;
}

static void RegisterSet(const std::string& strInput)
{
    // separate NAME:VALUE in string
    size_t pos = strInput.find(':');
    if ((pos == std::string::npos) ||
        (pos == 0) ||
        (pos == (strInput.size() - 1)))
        throw std::runtime_error("Register input requires NAME:VALUE");

    std::string key = strInput.substr(0, pos);
    std::string valStr = strInput.substr(pos + 1, std::string::npos);

    RegisterSetJson(key, valStr);
}

static void RegisterLoad(const std::string& strInput)
{
    // separate NAME:FILENAME in string
    size_t pos = strInput.find(':');
    if ((pos == std::string::npos) ||
        (pos == 0) ||
        (pos == (strInput.size() - 1)))
        throw std::runtime_error("Register load requires NAME:FILENAME");

    std::string key = strInput.substr(0, pos);
    std::string filename = strInput.substr(pos + 1, std::string::npos);

    FILE *f = fopen(filename.c_str(), "r");
    if (!f) {
        std::string strErr = "Cannot open file " + filename;
        throw std::runtime_error(strErr);
    }

    // load file chunks into one big buffer
    std::string valStr;
    while ((!feof(f)) && (!ferror(f))) {
        char buf[4096];
        int bread = fread(buf, 1, sizeof(buf), f);
        if (bread <= 0)
            break;

        valStr.insert(valStr.size(), buf, bread);
    }

    int error = ferror(f);
    fclose(f);

    if (error) {
        std::string strErr = "Error reading file " + filename;
        throw std::runtime_error(strErr);
    }

    // evaluate as JSON buffer register
    RegisterSetJson(key, valStr);
}

static void MutateTxVersion(CMutableTransaction& tx, const std::string& cmdVal)
{
    int64_t newVersion = atoi64(cmdVal);
    if (newVersion < 1 || newVersion > CTransaction::CURRENT_VERSION)
        throw std::runtime_error("Invalid TX version requested");

    tx.nVersion = (int) newVersion;
}

static void MutateTxLocktime(CMutableTransaction& tx, const std::string& cmdVal)
{
    int64_t newLocktime = atoi64(cmdVal);
    if (newLocktime < 0LL || newLocktime > 0xffffffffLL)
        throw std::runtime_error("Invalid TX locktime requested");

    tx.nLockTime = (unsigned int) newLocktime;
}

static void MutateTxAddInput(CMutableTransaction& tx, const std::string& strInput)
{
    // separate TXID:VOUT in string
    size_t pos = strInput.find(':');
    if ((pos == std::string::npos) ||
        (pos == 0) ||
        (pos == (strInput.size() - 1)))
        throw std::runtime_error("TX input missing separator");

    // extract and validate TXID
    std::string strTxid = strInput.substr(0, pos);
    if ((strTxid.size() != 64) || !IsHex(strTxid))
        throw std::runtime_error("invalid TX input txid");
    uint256 txid(uint256S(strTxid));

    // extract and validate vout
    std::string strVout = strInput.substr(pos + 1, std::string::npos);
    int vout = atoi(strVout);
    if (vout < 0)
        throw std::runtime_error("invalid TX input vout");

    // append to transaction input list
    CTxIn txin(txid, vout);
    tx.vin.push_back(txin);
}

static void MutateTxAddOutAddr(CMutableTransaction& tx, const std::string& strInput)
{
    // separate VALUE:ADDRESS in string
    size_t pos = strInput.find(':');
    if ((pos == std::string::npos) ||
        (pos == 0) ||
        (pos == (strInput.size() - 1)))
        throw std::runtime_error("TX output missing separator");

    // extract and validate VALUE
    std::string strValue = strInput.substr(0, pos);
    CAmount value;
    if (!ParseMoney(strValue, value))
        throw std::runtime_error("invalid TX output value");

    // extract and validate ADDRESS
    std::string strAddr = strInput.substr(pos + 1, std::string::npos);
    CBitcoinAddress addr(strAddr);
    if (!addr.IsValid())
        throw std::runtime_error("invalid TX output address");

    // build standard output script via GetScriptForDestination()
    CScript scriptPubKey = GetScriptForDestination(addr.Get());

    // construct TxOut, append to transaction output list
    CTxOut txout(value, scriptPubKey);
    tx.vout.push_back(txout);
}

static void MutateTxAddOutData(CMutableTransaction& tx, const std::string& strInput)
{
    CAmount value = 0;

    // separate [VALUE:]DATA in string
    size_t pos = strInput.find(':');

    if (pos==0)
        throw std::runtime_error("TX output value not specified");

    if (pos != std::string::npos) {
        // extract and validate VALUE
        std::string strValue = strInput.substr(0, pos);
        if (!ParseMoney(strValue, value))
            throw std::runtime_error("invalid TX output value");
    }

    // extract and validate DATA
    std::string strData = strInput.substr(pos + 1, std::string::npos);

    if (!IsHex(strData))
        throw std::runtime_error("invalid TX output data");

    std::vector<unsigned char> data = ParseHex(strData);

    CTxOut txout(value, CScript() << OP_RETURN << data);
    tx.vout.push_back(txout);
}

static void MutateTxAddOutScript(CMutableTransaction& tx, const std::string& strInput)
{
    // separate VALUE:SCRIPT in string
    size_t pos = strInput.find(':');
    if ((pos == std::string::npos) ||
        (pos == 0))
        throw std::runtime_error("TX output missing separator");

    // extract and validate VALUE
    std::string strValue = strInput.substr(0, pos);
    CAmount value;
    if (!ParseMoney(strValue, value))
        throw std::runtime_error("invalid TX output value");

    // extract and validate script
    std::string strScript = strInput.substr(pos + 1, std::string::npos);
    CScript scriptPubKey = ParseScript(strScript); // throws on err

    // construct TxOut, append to transaction output list
    CTxOut txout(value, scriptPubKey);
    tx.vout.push_back(txout);
}

static void MutateTxDelInput(CMutableTransaction& tx, const std::string& strInIdx)
{
    // parse requested deletion index
    int inIdx = atoi(strInIdx);
    if (inIdx < 0 || inIdx >= (int)tx.vin.size()) {
        std::string strErr = "Invalid TX input index '" + strInIdx + "'";
        throw std::runtime_error(strErr.c_str());
    }

    // delete input from transaction
    tx.vin.erase(tx.vin.begin() + inIdx);
}

static void MutateTxDelOutput(CMutableTransaction& tx, const std::string& strOutIdx)
{
    // parse requested deletion index
    int outIdx = atoi(strOutIdx);
    if (outIdx < 0 || outIdx >= (int)tx.vout.size()) {
        std::string strErr = "Invalid TX output index '" + strOutIdx + "'";
        throw std::runtime_error(strErr.c_str());
    }

    // delete output from transaction
    tx.vout.erase(tx.vout.begin() + outIdx);
}

static const unsigned int N_SIGHASH_OPTS = 6;
static const struct {
    const char *flagStr;
    int flags;
} sighashOptions[N_SIGHASH_OPTS] = {
    {"ALL", SIGHASH_ALL},
    {"NONE", SIGHASH_NONE},
    {"SINGLE", SIGHASH_SINGLE},
    {"ALL|ANYONECANPAY", SIGHASH_ALL|SIGHASH_ANYONECANPAY},
    {"NONE|ANYONECANPAY", SIGHASH_NONE|SIGHASH_ANYONECANPAY},
    {"SINGLE|ANYONECANPAY", SIGHASH_SINGLE|SIGHASH_ANYONECANPAY},
};

static bool findSighashFlags(int& flags, const std::string& flagStr)
{
    flags = 0;

    for (unsigned int i = 0; i < N_SIGHASH_OPTS; i++) {
        if (flagStr == sighashOptions[i].flagStr) {
            flags = sighashOptions[i].flags;
            return true;
        }
    }

    return false;
}

uint256 ParseHashUO(std::map<std::string,UniValue>& o, std::string strKey)
{
    if (!o.count(strKey))
        return uint256();
    return ParseHashUV(o[strKey], strKey);
}

std::vector<unsigned char> ParseHexUO(std::map<std::string,UniValue>& o, std::string strKey)
{
    if (!o.count(strKey)) {
        std::vector<unsigned char> emptyVec;
        return emptyVec;
    }
    return ParseHexUV(o[strKey], strKey);
}

<<<<<<< HEAD
static CAmount AmountFromValue(const UniValue& value)
{
    if (!value.isNum() && !value.isStr())
        throw runtime_error("Amount is not a number or string");
    CAmount amount;
    if (!ParseFixedPoint(value.getValStr(), 8, &amount))
        throw runtime_error("Invalid amount");
    if (!MoneyRange(amount))
        throw runtime_error("Amount out of range");
    return amount;
}

static void MutateTxSign(CMutableTransaction& tx, const string& flagStr)
=======
static void MutateTxSign(CMutableTransaction& tx, const std::string& flagStr)
>>>>>>> f6a439af
{
    int nHashType = SIGHASH_ALL;

    if (flagStr.size() > 0)
        if (!findSighashFlags(nHashType, flagStr))
            throw std::runtime_error("unknown sighash flag/sign option");

    std::vector<CTransaction> txVariants;
    txVariants.push_back(tx);

    // mergedTx will end up with all the signatures; it
    // starts as a clone of the raw tx:
    CMutableTransaction mergedTx(txVariants[0]);
    bool fComplete = true;
    CCoinsView viewDummy;
    CCoinsViewCache view(&viewDummy);

    if (!registers.count("privatekeys"))
        throw std::runtime_error("privatekeys register variable must be set.");
    bool fGivenKeys = false;
    CBasicKeyStore tempKeystore;
    UniValue keysObj = registers["privatekeys"];
    fGivenKeys = true;

    for (unsigned int kidx = 0; kidx < keysObj.size(); kidx++) {
        if (!keysObj[kidx].isStr())
            throw std::runtime_error("privatekey not a string");
        CBitcoinSecret vchSecret;
        bool fGood = vchSecret.SetString(keysObj[kidx].getValStr());
        if (!fGood)
            throw std::runtime_error("privatekey not valid");

        CKey key = vchSecret.GetKey();
        tempKeystore.AddKey(key);
    }

    // Add previous txouts given in the RPC call:
    if (!registers.count("prevtxs"))
        throw std::runtime_error("prevtxs register variable must be set.");
    UniValue prevtxsObj = registers["prevtxs"];
    {
        for (unsigned int previdx = 0; previdx < prevtxsObj.size(); previdx++) {
            UniValue prevOut = prevtxsObj[previdx];
            if (!prevOut.isObject())
                throw std::runtime_error("expected prevtxs internal object");

            std::map<std::string,UniValue::VType> types = boost::assign::map_list_of("txid", UniValue::VSTR)("vout",UniValue::VNUM)("scriptPubKey",UniValue::VSTR);
            if (!prevOut.checkObject(types))
                throw std::runtime_error("prevtxs internal object typecheck fail");

            uint256 txid = ParseHashUV(prevOut["txid"], "txid");

            int nOut = atoi(prevOut["vout"].getValStr());
            if (nOut < 0)
                throw std::runtime_error("vout must be positive");

            std::vector<unsigned char> pkData(ParseHexUV(prevOut["scriptPubKey"], "scriptPubKey"));
            CScript scriptPubKey(pkData.begin(), pkData.end());

            {
                CCoinsModifier coins = view.ModifyCoins(txid);
                if (coins->IsAvailable(nOut) && coins->vout[nOut].scriptPubKey != scriptPubKey) {
                    std::string err("Previous output scriptPubKey mismatch:\n");
                    err = err + ScriptToAsmStr(coins->vout[nOut].scriptPubKey) + "\nvs:\n"+
                        ScriptToAsmStr(scriptPubKey);
                    throw std::runtime_error(err);
                }
                if ((unsigned int)nOut >= coins->vout.size())
                    coins->vout.resize(nOut+1);
                coins->vout[nOut].scriptPubKey = scriptPubKey;
                coins->vout[nOut].nValue = 0;
                if (prevOut.exists("amount")) {
                    coins->vout[nOut].nValue = AmountFromValue(prevOut["amount"]);
                }
            }

            // if redeemScript given and private keys given,
            // add redeemScript to the tempKeystore so it can be signed:
            if (fGivenKeys && scriptPubKey.IsPayToScriptHash() &&
                prevOut.exists("redeemScript")) {
                UniValue v = prevOut["redeemScript"];
                std::vector<unsigned char> rsData(ParseHexUV(v, "redeemScript"));
                CScript redeemScript(rsData.begin(), rsData.end());
                tempKeystore.AddCScript(redeemScript);
            }
        }
    }

    const CKeyStore& keystore = tempKeystore;

    bool fHashSingle = ((nHashType & ~SIGHASH_ANYONECANPAY) == SIGHASH_SINGLE);

    // Sign what we can:
    for (unsigned int i = 0; i < mergedTx.vin.size(); i++) {
        CTxIn& txin = mergedTx.vin[i];
        const CCoins* coins = view.AccessCoins(txin.prevout.hash);
        if (!coins || !coins->IsAvailable(txin.prevout.n)) {
            fComplete = false;
            continue;
        }
        const CScript& prevPubKey = coins->vout[txin.prevout.n].scriptPubKey;
        const CAmount& amount = coins->vout[txin.prevout.n].nValue;

        txin.scriptSig.clear();
        // Only sign SIGHASH_SINGLE if there's a corresponding output:
        if (!fHashSingle || (i < mergedTx.vout.size()))
            SignSignature(keystore, prevPubKey, mergedTx, i, amount, nHashType);

        // ... and merge in other signatures:
        BOOST_FOREACH(const CTransaction& txv, txVariants) {
            txin.scriptSig = CombineSignatures(prevPubKey, mergedTx, i, amount, txin.scriptSig, txv.vin[i].scriptSig);
        }
        if (!VerifyScript(txin.scriptSig, prevPubKey, STANDARD_SCRIPT_VERIFY_FLAGS, MutableTransactionSignatureChecker(&mergedTx, i, amount)))
            fComplete = false;
    }

    if (fComplete) {
        // do nothing... for now
        // perhaps store this for later optional JSON output
    }

    tx = mergedTx;
}

class Secp256k1Init
{
    ECCVerifyHandle globalVerifyHandle;

public:
    Secp256k1Init() {
        ECC_Start();
    }
    ~Secp256k1Init() {
        ECC_Stop();
    }
};

static void MutateTx(CMutableTransaction& tx, const std::string& command,
                     const std::string& commandVal)
{
    boost::scoped_ptr<Secp256k1Init> ecc;

    if (command == "nversion")
        MutateTxVersion(tx, commandVal);
    else if (command == "locktime")
        MutateTxLocktime(tx, commandVal);

    else if (command == "delin")
        MutateTxDelInput(tx, commandVal);
    else if (command == "in")
        MutateTxAddInput(tx, commandVal);

    else if (command == "delout")
        MutateTxDelOutput(tx, commandVal);
    else if (command == "outaddr")
        MutateTxAddOutAddr(tx, commandVal);
    else if (command == "outdata")
        MutateTxAddOutData(tx, commandVal);
    else if (command == "outscript")
        MutateTxAddOutScript(tx, commandVal);

    else if (command == "sign") {
        if (!ecc) { ecc.reset(new Secp256k1Init()); }
        MutateTxSign(tx, commandVal);
    }

    else if (command == "load")
        RegisterLoad(commandVal);

    else if (command == "set")
        RegisterSet(commandVal);

    else
        throw std::runtime_error("unknown command");
}

static void OutputTxJSON(const CTransaction& tx)
{
    UniValue entry(UniValue::VOBJ);
    TxToUniv(tx, uint256(), entry);

    std::string jsonOutput = entry.write(4);
    fprintf(stdout, "%s\n", jsonOutput.c_str());
}

static void OutputTxHash(const CTransaction& tx)
{
    std::string strHexHash = tx.GetHash().GetHex(); // the hex-encoded transaction hash (aka the transaction id)

    fprintf(stdout, "%s\n", strHexHash.c_str());
}

static void OutputTxHex(const CTransaction& tx)
{
    std::string strHex = EncodeHexTx(tx);

    fprintf(stdout, "%s\n", strHex.c_str());
}

static void OutputTx(const CTransaction& tx)
{
    if (GetBoolArg("-json", false))
        OutputTxJSON(tx);
    else if (GetBoolArg("-txid", false))
        OutputTxHash(tx);
    else
        OutputTxHex(tx);
}

static std::string readStdin()
{
    char buf[4096];
    std::string ret;

    while (!feof(stdin)) {
        size_t bread = fread(buf, 1, sizeof(buf), stdin);
        ret.append(buf, bread);
        if (bread < sizeof(buf))
            break;
    }

    if (ferror(stdin))
        throw std::runtime_error("error reading stdin");

    boost::algorithm::trim_right(ret);

    return ret;
}

static int CommandLineRawTx(int argc, char* argv[])
{
    std::string strPrint;
    int nRet = 0;
    try {
        // Skip switches; Permit common stdin convention "-"
        while (argc > 1 && IsSwitchChar(argv[1][0]) &&
               (argv[1][1] != 0)) {
            argc--;
            argv++;
        }

        CTransaction txDecodeTmp;
        int startArg;

        if (!fCreateBlank) {
            // require at least one param
            if (argc < 2)
                throw std::runtime_error("too few parameters");

            // param: hex-encoded bitcoin transaction
            std::string strHexTx(argv[1]);
            if (strHexTx == "-")                 // "-" implies standard input
                strHexTx = readStdin();

            if (!DecodeHexTx(txDecodeTmp, strHexTx))
                throw std::runtime_error("invalid transaction encoding");

            startArg = 2;
        } else
            startArg = 1;

        CMutableTransaction tx(txDecodeTmp);

        for (int i = startArg; i < argc; i++) {
            std::string arg = argv[i];
            std::string key, value;
            size_t eqpos = arg.find('=');
            if (eqpos == std::string::npos)
                key = arg;
            else {
                key = arg.substr(0, eqpos);
                value = arg.substr(eqpos + 1);
            }

            MutateTx(tx, key, value);
        }

        OutputTx(tx);
    }

    catch (const boost::thread_interrupted&) {
        throw;
    }
    catch (const std::exception& e) {
        strPrint = std::string("error: ") + e.what();
        nRet = EXIT_FAILURE;
    }
    catch (...) {
        PrintExceptionContinue(NULL, "CommandLineRawTx()");
        throw;
    }

    if (strPrint != "") {
        fprintf((nRet == 0 ? stdout : stderr), "%s\n", strPrint.c_str());
    }
    return nRet;
}

int main(int argc, char* argv[])
{
    SetupEnvironment();

    try {
        if(!AppInitRawTx(argc, argv))
            return EXIT_FAILURE;
    }
    catch (const std::exception& e) {
        PrintExceptionContinue(&e, "AppInitRawTx()");
        return EXIT_FAILURE;
    } catch (...) {
        PrintExceptionContinue(NULL, "AppInitRawTx()");
        return EXIT_FAILURE;
    }

    int ret = EXIT_FAILURE;
    try {
        ret = CommandLineRawTx(argc, argv);
    }
    catch (const std::exception& e) {
        PrintExceptionContinue(&e, "CommandLineRawTx()");
    } catch (...) {
        PrintExceptionContinue(NULL, "CommandLineRawTx()");
    }
    return ret;
}<|MERGE_RESOLUTION|>--- conflicted
+++ resolved
@@ -358,23 +358,19 @@
     return ParseHexUV(o[strKey], strKey);
 }
 
-<<<<<<< HEAD
 static CAmount AmountFromValue(const UniValue& value)
 {
     if (!value.isNum() && !value.isStr())
-        throw runtime_error("Amount is not a number or string");
+        throw std::runtime_error("Amount is not a number or string");
     CAmount amount;
     if (!ParseFixedPoint(value.getValStr(), 8, &amount))
-        throw runtime_error("Invalid amount");
+        throw std::runtime_error("Invalid amount");
     if (!MoneyRange(amount))
-        throw runtime_error("Amount out of range");
+        throw std::runtime_error("Amount out of range");
     return amount;
 }
 
-static void MutateTxSign(CMutableTransaction& tx, const string& flagStr)
-=======
 static void MutateTxSign(CMutableTransaction& tx, const std::string& flagStr)
->>>>>>> f6a439af
 {
     int nHashType = SIGHASH_ALL;
 
